--- conflicted
+++ resolved
@@ -24,6 +24,7 @@
   <parent>
     <groupId>org.apache.directory.project</groupId>
     <artifactId>project</artifactId>
+    <version>42</version>
     <version>44</version>
     <relativePath />
   </parent>
@@ -57,13 +58,18 @@
     <ant.version>1.10.1</ant.version>
     <bcprov.version>1.60</bcprov.version>
     <commons.cli.version>1.4</commons.cli.version>
+    <commons.codec.version>1.11</commons.codec.version>
+    <commons.collections.version>4.2</commons.collections.version>
     <commons.codec.version>1.12</commons.codec.version>
     <commons.collections.version>4.3</commons.collections.version>
     <commons.daemon.version>1.0.15</commons.daemon.version>
     <commons.lang.version>3.8.1</commons.lang.version>
     <commons.net.version>3.6</commons.net.version>
+    <commons.pool.version>2.6.0</commons.pool.version>
     <commons.pool.version>2.6.1</commons.pool.version>
     <dnsjava.version>2.1.8</dnsjava.version>
+    <!-- OSGi related issue in ehcache 3.6.x: https://github.com/ehcache/ehcache3/issues/2554 -->
+    <ehcache.version>3.5.3</ehcache.version>
     <caffeine.version>2.7.0</caffeine.version>
     <findbugs.annotations.version>1.0.0</findbugs.annotations.version>
     <jetty.version>9.4.14.v20181114</jetty.version>
@@ -77,11 +83,7 @@
     <maven.artifact.version>3.3.9</maven.artifact.version>
     <maven.plugin.api.version>3.3.9</maven.plugin.api.version>
     <maven.project.version>3.0-alpha-2</maven.project.version>
-<<<<<<< HEAD
     <mina.core.version>2.1.2</mina.core.version>
-=======
-    <mina.core.version>2.1.0</mina.core.version>
->>>>>>> 0f043fb8
     <org.apache.felix.version>6.0.0</org.apache.felix.version>
     <pax-exam.version>4.11.0</pax-exam.version>
     <pax-url.version>2.5.4</pax-url.version>
@@ -326,6 +328,18 @@
             <goals>clean deploy</goals>
             <tagNameFormat>@{project.version}</tagNameFormat>
             <autoVersionSubmodules>true</autoVersionSubmodules>
+          </configuration>
+        </plugin>
+
+        <plugin>
+          <groupId>org.apache.maven.plugins</groupId>
+          <artifactId>maven-compiler-plugin</artifactId>
+          <configuration>
+            <source>1.7</source>
+            <target>1.7</target>
+            <optimize>true</optimize>
+            <showDeprecations>true</showDeprecations>
+            <encoding>ISO-8859-1</encoding>
           </configuration>
         </plugin>
 
@@ -1234,6 +1248,9 @@
       </dependency>
       
       <dependency>
+        <groupId>org.ehcache</groupId>
+        <artifactId>ehcache</artifactId>
+        <version>${ehcache.version}</version>
         <groupId>com.github.ben-manes.caffeine</groupId>
         <artifactId>caffeine</artifactId>
         <version>${caffeine.version}</version>
