<?xml version="1.0" encoding="UTF-8"?>

<!--
  Licensed to the Apache Software Foundation (ASF) under one
  or more contributor license agreements.  See the NOTICE file
  distributed with this work for additional information
  regarding copyright ownership.  The ASF licenses this file
  to you under the Apache License, Version 2.0 (the
  "License"); you may not use this file except in compliance
  with the License.  You may obtain a copy of the License at
  
  http://www.apache.org/licenses/LICENSE-2.0
  
  Unless required by applicable law or agreed to in writing,
  software distributed under the License is distributed on an
  "AS IS" BASIS, WITHOUT WARRANTIES OR CONDITIONS OF ANY
  KIND, either express or implied.  See the License for the
  specific language governing permissions and limitations
  under the License.
-->

<project xmlns="http://maven.apache.org/POM/4.0.0" xmlns:xsi="http://www.w3.org/2001/XMLSchema-instance" xsi:schemaLocation="http://maven.apache.org/POM/4.0.0 http://maven.apache.org/maven-v4_0_0.xsd">
  <modelVersion>4.0.0</modelVersion>

  <parent>
    <groupId>org.apache.directory.project</groupId>
    <artifactId>project</artifactId>
    <version>11</version>
  </parent>

  <groupId>org.apache.directory.server</groupId>
  <artifactId>apacheds-parent</artifactId>
  <version>1.5.4-SNAPSHOT</version>
  <name>ApacheDS</name>
  <packaging>pom</packaging>

  <properties>
    <projectName>Apache Directory Server</projectName>
    <!--<siteId>apacheds</siteId>-->
  </properties>

  <url>http://directory.apache.org/apacheds/1.5</url>

  <dependencyManagement>
    <dependencies>

      <dependency>
        <groupId>org.apache.directory.shared</groupId>
        <artifactId>shared-asn1-codec</artifactId>
<<<<<<< HEAD
        <version>0.9.11</version>
=======
        <version>0.9.12-SNAPSHOT</version>
>>>>>>> 6a3760ee
      </dependency>

      <dependency>
        <groupId>org.apache.directory.shared</groupId>
        <artifactId>shared-ldap</artifactId>
<<<<<<< HEAD
        <version>0.9.11</version>
=======
        <version>0.9.12-SNAPSHOT</version>
>>>>>>> 6a3760ee
      </dependency>

      <dependency>
        <groupId>org.apache.directory.shared</groupId>
        <artifactId>shared-ldap-constants</artifactId>
<<<<<<< HEAD
        <version>0.9.11</version>
=======
        <version>0.9.12-SNAPSHOT</version>
>>>>>>> 6a3760ee
      </dependency>

      <dependency>
        <groupId>org.apache.directory.shared</groupId>
        <artifactId>shared-bouncycastle-reduced</artifactId>
<<<<<<< HEAD
        <version>0.9.11</version>
=======
        <version>0.9.12-SNAPSHOT</version>
>>>>>>> 6a3760ee
      </dependency>

      <dependency>
        <groupId>org.apache.directory.daemon</groupId>
        <artifactId>daemon-bootstrappers</artifactId>
<<<<<<< HEAD
        <version>1.1.4</version>
=======
        <version>1.1.5-SNAPSHOT</version>
>>>>>>> 6a3760ee
      </dependency>

      <dependency>
        <groupId>org.apache.mina</groupId>
        <artifactId>mina-core</artifactId>
        <version>1.1.6</version>
      </dependency>

      <dependency>
        <groupId>org.apache.mina</groupId>
        <artifactId>mina-filter-ssl</artifactId>
        <version>1.1.6</version>
      </dependency>

      <dependency>
        <groupId>org.apache.commons</groupId>
        <artifactId>commons-io</artifactId>
        <version>1.3.2</version>
      </dependency>

      <dependency>
        <groupId>commons-collections</groupId>
        <artifactId>commons-collections</artifactId>
        <version>3.2</version>
      </dependency>

      <dependency>
        <groupId>commons-daemon</groupId>
        <artifactId>commons-daemon</artifactId>
        <version>1.0.1</version>
      </dependency>

      <dependency>
        <groupId>commons-lang</groupId>
        <artifactId>commons-lang</artifactId>
        <version>2.3</version>
      </dependency>

      <dependency>
        <groupId>commons-cli</groupId>
        <artifactId>commons-cli</artifactId>
        <version>1.1</version>
      </dependency>

      <dependency>
        <groupId>commons-dbcp</groupId>
        <artifactId>commons-dbcp</artifactId>
        <version>1.2.2</version>
      </dependency>

      <dependency>
        <groupId>commons-net</groupId>
        <artifactId>commons-net</artifactId>
        <version>1.4.1</version>
      </dependency>

      <dependency>
        <groupId>commons-pool</groupId>
        <artifactId>commons-pool</artifactId>
        <version>1.3</version>
      </dependency>

      <dependency>
        <groupId>org.slf4j</groupId>
        <artifactId>slf4j-api</artifactId>
        <version>1.4.3</version>
      </dependency>

      <dependency>
        <groupId>org.slf4j</groupId>
        <artifactId>jcl104-over-slf4j</artifactId>
        <version>1.4.3</version>
      </dependency>

      <dependency>
        <groupId>org.slf4j</groupId>
        <artifactId>slf4j-log4j12</artifactId>
        <version>1.4.3</version>
      </dependency>

      <dependency>
        <groupId>log4j</groupId>
        <artifactId>log4j</artifactId>
        <version>1.2.14</version>
      </dependency>

      <!--dependency>
        <groupId>jdbm</groupId>
        <artifactId>jdbm</artifactId>
        <version>1.0</version>
      </dependency-->

      <dependency>
        <groupId>org.apache.velocity</groupId>
        <artifactId>velocity</artifactId>
        <version>1.5</version>
      </dependency>

      <dependency>
        <groupId>antlr</groupId>
        <artifactId>antlr</artifactId>
        <version>2.7.7</version>
      </dependency>

      <dependency>
        <groupId>junit</groupId>
        <artifactId>junit</artifactId>
        <version>4.4</version>
      </dependency>

      <dependency>
        <groupId>opensymphony</groupId>
        <artifactId>quartz</artifactId>
        <version>1.6.0</version>
      </dependency>

      <dependency>
        <groupId>jug</groupId>
        <artifactId>jug-asl</artifactId>
        <version>2.0.0</version>
      </dependency>

      <dependency>
        <groupId>org.apache.derby</groupId>
        <artifactId>derby</artifactId>
        <version>10.3.1.4</version>
      </dependency>

      <dependency>
        <groupId>org.apache.xbean</groupId>
        <artifactId>xbean-spring</artifactId>
        <version>3.3</version>
      </dependency>

      <dependency>
        <groupId>org.springframework</groupId>
        <artifactId>spring-core</artifactId>
        <version>2.0.6</version>
      </dependency>

      <dependency>
        <groupId>org.springframework</groupId>
        <artifactId>spring-beans</artifactId>
        <version>2.0.6</version>
      </dependency>

      <dependency>
        <groupId>org.springframework</groupId>
        <artifactId>spring-context</artifactId>
        <version>2.0.6</version>
      </dependency>

      <dependency>
        <groupId>org.apache.maven</groupId>
        <artifactId>maven-plugin-api</artifactId>
        <version>2.0.7</version>
      </dependency>

      <dependency>
        <groupId>org.apache.maven</groupId>
        <artifactId>maven-project</artifactId>
        <version>2.0.7</version>
      </dependency>

      <dependency>
        <groupId>org.apache.maven</groupId>
        <artifactId>maven-archiver</artifactId>
        <version>2.2</version>
      </dependency>

      <dependency>
        <groupId>org.codehaus.plexus</groupId>
        <artifactId>plexus-utils</artifactId>
        <version>1.4.5</version>
      </dependency>

      <dependency>
        <groupId>org.apache.maven</groupId>
        <artifactId>maven-artifact</artifactId>
        <version>2.0.7</version>
      </dependency>

      <dependency>
        <groupId>ldapsdk</groupId>
        <artifactId>ldapsdk</artifactId>
        <version>4.1</version>
      </dependency>

      <dependency>
        <groupId>dnsjava</groupId>
        <artifactId>dnsjava</artifactId>
        <version>2.0.1</version>
      </dependency>

      <dependency>
        <groupId>tanukisoft</groupId>
        <artifactId>wrapper</artifactId>
        <version>3.2.3</version>
      </dependency>

      <dependency>
        <groupId>bouncycastle</groupId>
        <artifactId>bcprov-jdk15</artifactId>
        <version>136</version>
      </dependency>
    </dependencies>
  </dependencyManagement>

  <issueManagement>
    <system>JIRA</system>
    <url>http://issues.apache.org/jira/browse/DIRSERVER</url>
  </issueManagement>

  <distributionManagement>
    <site>
      <id>apache.directory.apacheds</id>
      <url>scpexe://vm094.oxylos.org/var/www/html/projects/apacheds/</url>
    </site>
  </distributionManagement>

  <dependencies>
    <dependency>
      <groupId>org.apache.directory.shared</groupId>
      <artifactId>shared-ldap</artifactId>
    </dependency>

    <!-- apacheds standard logging interface -->
    <dependency>
      <groupId>org.slf4j</groupId>
      <artifactId>slf4j-api</artifactId>
    </dependency>

    <!-- not sure what this is used for -->
    <dependency>
      <groupId>org.slf4j</groupId>
      <artifactId>jcl104-over-slf4j</artifactId>
      <scope>test</scope>
    </dependency>

    <!-- standard logging implementation for tests -->
    <dependency>
      <groupId>org.slf4j</groupId>
      <artifactId>slf4j-log4j12</artifactId>
      <scope>test</scope>
    </dependency>

    <dependency>
      <groupId>log4j</groupId>
      <artifactId>log4j</artifactId>
      <scope>test</scope>
    </dependency>

    <dependency>
      <groupId>junit</groupId>
      <artifactId>junit</artifactId>
      <scope>test</scope>
    </dependency>
  </dependencies>

  <modules>
    <module>apacheds-jdbm</module>
    <module>bootstrap-extract</module>
    <module>bootstrap-partition</module>
    <module>bootstrap-plugin</module>
    <module>schema-extras</module>
    <module>schema-bootstrap</module>
    <module>utils</module>
    <module>schema-registries</module>
    <module>jdbm-store</module>
    <module>btree-base</module>
    <module>xdbm-search</module>
    <module>xdbm-tools</module>
    <module>core</module>
    <module>core-jndi</module>
    <module>core-constants</module>
    <module>core-shared</module>
    <module>core-plugin</module>
    <module>core-unit</module>
    <module>core-integ</module>
    <module>core-entry</module>
    <module>core-cursor</module>
    <module>core-splay</module>
    <module>core-avl</module>
    <module>protocol-shared</module>
    <module>protocol-ntp</module>
    <module>protocol-newldap</module>
    <module>protocol-kerberos</module>
    <module>protocol-dhcp</module>
    <module>protocol-dns</module>
    <module>protocol-changepw</module>
    <module>server-integ</module>
    <module>server-tools</module>

    <!-- breaks the build on first try
      <module>sar-plugin</module>
      <module>server-sar</module>
    -->

    <module>server-xml</module>
    <module>server-unit</module>
    <module>server-jndi</module>
    <module>kerberos-shared</module>
    <!--module>kerberos-unit</module-->
    <module>interceptor-kerberos</module>
    <module>mitosis</module>
    <module>server-replication</module>
    <module>xbean-spring</module>
  </modules>

  <build>
    <pluginManagement>
      <plugins>
        <plugin>
          <groupId>org.codehaus.mojo</groupId>
          <artifactId>dependency-maven-plugin</artifactId>
          <version>1.0</version>
        </plugin>

        <plugin>
          <groupId>org.apache.maven.plugins</groupId>
          <artifactId>maven-antlr-plugin</artifactId>
          <version>2.0-beta-1</version>
          <executions>
            <execution>
              <goals>
                <goal>generate</goal>
              </goals>
            </execution>
          </executions>
        </plugin>


        <plugin>
          <groupId>org.apache.xbean</groupId>
          <artifactId>maven-xbean-plugin</artifactId>
          <version>3.2</version>
        </plugin>

        <!--  lets ensure that the XSD gets deployed  -->
        <plugin>
          <groupId>org.codehaus.mojo</groupId>
          <artifactId>build-helper-maven-plugin</artifactId>
          <version>1.0</version>
        </plugin>

      </plugins>
    </pluginManagement>

  </build>

  <reporting>
    <excludeDefaults>true</excludeDefaults>
    <plugins>
      <plugin>
        <groupId>org.apache.maven.plugins</groupId>
        <artifactId>maven-surefire-report-plugin</artifactId>
        <configuration>
          <aggregate>true</aggregate>
        </configuration>
      </plugin>
      <plugin>
        <artifactId>maven-jxr-plugin</artifactId>
        <configuration>
          <aggregate>true</aggregate>
        </configuration>
      </plugin>
      <plugin>
        <artifactId>maven-pmd-plugin</artifactId>
        <configuration>
          <linkXref>true</linkXref>
          <sourceEncoding>utf-8</sourceEncoding>
          <minimumTokens>100</minimumTokens>
          <targetJdk>1.5</targetJdk>
          <aggregate>true</aggregate>
        </configuration>
      </plugin>
      <plugin>
        <groupId>org.codehaus.mojo</groupId>
        <artifactId>taglist-maven-plugin</artifactId>
        <configuration>
          <tags>
            <tag>TODO</tag>
            <tag>@todo</tag>
            <tag>@deprecated</tag>
            <tag>FIXME</tag>
          </tags>
        </configuration>
      </plugin>
      <plugin>
        <groupId>org.apache.maven.plugins</groupId>
        <artifactId>maven-javadoc-plugin</artifactId>
        <configuration>
          <aggregate>true</aggregate>
          <tags>
            <tag>
              <name>org.apache.xbean.XBean</name>
              <placement>a</placement>
              <head>XBean</head>
            </tag>
            <tag>
              <name>org.apache.xbean.Property</name>
              <placement>a</placement>
              <head>XBean Property</head>
            </tag>
            <tag>
              <name>org.apache.xbean.DestroyMethod</name>
              <placement>a</placement>
              <head>XBean DestroyMethod</head>
            </tag>
            <tag>
              <name>note</name>
              <placement>a</placement>
              <head>NOTE</head>
            </tag>
            <tag>
              <name>todo</name>
              <placement>a</placement>
              <head>TODO</head>
            </tag>
            <tag>
              <name>warning</name>
              <placement>a</placement>
              <head>WARNING</head>
            </tag>
          </tags>
        </configuration>
      </plugin>
      <plugin>
        <groupId>org.codehaus.mojo</groupId>
        <artifactId>findbugs-maven-plugin</artifactId>
        <version>1.1.1</version>
        <configuration>
          <xmlOutput>false</xmlOutput>
          <!--
            <xmlOutput>true|false</xmlOutput>
            <xmlOutputDirectory>directory location of xml findbugs report</xmlOutputDirectory>
            <threshold>High|Normal|Low|Exp|Ignore</threshold>
            <effort>Min|Default|Max</effort>
            <excludeFilterFile>findbugs-exclude.xml</excludeFilterFile>
            <includeFilterFile>findbugs-include.xml</includeFilterFile>
            <visitors>FindDeadLocalStores,UnreadFields</visitors>
            <omitVisitors>FindDeadLocalStores,UnreadFields</omitVisitors>
            <onlyAnalyze>org.codehaus.mojo.findbugs.*</onlyAnalyze>
            <pluginList>/libs/fb-contrib/fb-contrib-2.8.0.jar</pluginList>
            <debug>true|false</debug>
            <relaxed>true|false</relaxed>
          -->
        </configuration>
      </plugin>
      <plugin>
        <groupId>org.codehaus.mojo</groupId>
        <artifactId>cobertura-maven-plugin</artifactId>
      </plugin>
      <plugin>
        <groupId>org.apache.maven.plugins</groupId>
        <artifactId>maven-checkstyle-plugin</artifactId>
      </plugin>
    </plugins>
  </reporting>

  <scm>
    <connection>scm:svn:http://svn.apache.org/repos/asf/directory/apacheds/trunk</connection>
    <developerConnection>scm:svn:https://svn.apache.org/repos/asf/directory/apacheds/trunk</developerConnection>
    <url>http://svn.apache.org/viewvc/directory/apacheds/trunk</url>
  </scm>

  <repositories>
    <repository>
      <id>apache.directory.snapshot.repo</id>
      <name>Snapshot repository for the Apache Directory project</name>
      <url>http://vm094.oxylos.org/mirror-maven2/</url>
      <releases>
        <enabled>false</enabled>
      </releases>
    </repository>
  </repositories>
  
</project><|MERGE_RESOLUTION|>--- conflicted
+++ resolved
@@ -47,51 +47,31 @@
       <dependency>
         <groupId>org.apache.directory.shared</groupId>
         <artifactId>shared-asn1-codec</artifactId>
-<<<<<<< HEAD
-        <version>0.9.11</version>
-=======
         <version>0.9.12-SNAPSHOT</version>
->>>>>>> 6a3760ee
       </dependency>
 
       <dependency>
         <groupId>org.apache.directory.shared</groupId>
         <artifactId>shared-ldap</artifactId>
-<<<<<<< HEAD
-        <version>0.9.11</version>
-=======
         <version>0.9.12-SNAPSHOT</version>
->>>>>>> 6a3760ee
       </dependency>
 
       <dependency>
         <groupId>org.apache.directory.shared</groupId>
         <artifactId>shared-ldap-constants</artifactId>
-<<<<<<< HEAD
-        <version>0.9.11</version>
-=======
         <version>0.9.12-SNAPSHOT</version>
->>>>>>> 6a3760ee
       </dependency>
 
       <dependency>
         <groupId>org.apache.directory.shared</groupId>
         <artifactId>shared-bouncycastle-reduced</artifactId>
-<<<<<<< HEAD
-        <version>0.9.11</version>
-=======
         <version>0.9.12-SNAPSHOT</version>
->>>>>>> 6a3760ee
       </dependency>
 
       <dependency>
         <groupId>org.apache.directory.daemon</groupId>
         <artifactId>daemon-bootstrappers</artifactId>
-<<<<<<< HEAD
-        <version>1.1.4</version>
-=======
         <version>1.1.5-SNAPSHOT</version>
->>>>>>> 6a3760ee
       </dependency>
 
       <dependency>
