<<<<<<< HEAD
/*
 * Licensed to the Apache Software Foundation (ASF) under one
 * or more contributor license agreements.  See the NOTICE file
 * distributed with this work for additional information
 * regarding copyright ownership.  The ASF licenses this file
 * to you under the Apache License, Version 2.0 (the
 * "License"); you may not use this file except in compliance
 * with the License.  You may obtain a copy of the License at
 *
 *  http://www.apache.org/licenses/LICENSE-2.0
 *
 * Unless required by applicable law or agreed to in writing,
 * software distributed under the License is distributed on an
 * "AS IS" BASIS, WITHOUT WARRANTIES OR CONDITIONS OF ANY
 * KIND, either express or implied.  See the License for the
 * specific language governing permissions and limitations
 * under the License.
 */
package org.apache.directory.server.core.integ;


import java.util.ArrayList;
import java.util.Arrays;
import java.util.List;

import org.apache.directory.server.core.integ.annotations.ApplyLdifFiles;
import org.apache.directory.server.core.integ.annotations.ApplyLdifs;
import org.apache.directory.server.core.integ.annotations.CleanupLevel;
import org.apache.directory.server.core.integ.annotations.Factory;
import org.apache.directory.server.core.integ.annotations.Mode;


import org.junit.runner.Description;


/**
 * Inheritable settings of a test suite, test class, or test method.
 *
 * @author <a href="mailto:dev@directory.apache.org">Apache Directory Project</a>
 * @version $Rev$, $Date$
 */
public class InheritableSettings
{
    /** the default setup mode to use if inheritance leads to null value */
    public static final SetupMode DEFAULT_MODE = SetupMode.ROLLBACK;
    
    /** the default factory to use if inheritance leads to a null value */
    public static final DirectoryServiceFactory DEFAULT_FACTORY = DirectoryServiceFactory.DEFAULT;

    /** parent settings to inherit from */
    private final InheritableSettings parent;
    
    /** JUnit test description containing all annotations queried */
    private final Description description;
    
    /** default level at which a service is cleaned up */
    private static final Level DEFAULT_CLEANUP_LEVEL = Level.SUITE;


    /**
     * Creates a new InheritableSettings instance for test suites description.
     *
     * @param description JUnit description for the suite
     */
    public InheritableSettings( Description description )
    {
        this.description = description;
        this.parent = null;
    }


    /**
     * Creates a new InheritableSettings instance based on a test object's
     * description and it's parent's settings.
     *
     * @param description JUnit description for the test object
     * @param parent the parent settings or null if the test entity is a suite
     */
    public InheritableSettings( Description description, InheritableSettings parent )
    {
        this.description = description;
        this.parent = parent;

        if ( description.isSuite() && ! isSuiteLevel() )
        {
            throw new IllegalStateException( String.format( "The parent must be null for %s suite",
                    description.getDisplayName() ) );
        }
    }


    /**
     * @return the description of the running test
     */
    public Description getDescription()
    {
        return description;
    }


    /**
     * @return the settings inherited from the parent
     */
    public InheritableSettings getParent()
    {
        return parent;
    }


    /**
     * @return <code>true</code> if we are at the suite level
     */
    public boolean isSuiteLevel()
    {
        return parent == null;
    }


    /**
     * @return <code>true</code> if we are at the class level
     */
    public boolean isClassLevel()
    {
        return ( parent != null ) && ( parent.getParent() == null );
    }


    /**
     * @return <code>true</code> if we are at the method level
     */
    public boolean isMethodLevel()
    {
        return ( parent != null ) && ( parent.getParent() != null );
    }


    /**
     * @return the test mode. Default to ROLLBACK
     */
    public SetupMode getMode()
    {
        SetupMode parentMode = DEFAULT_MODE;
        
        if ( parent != null )
        {
            parentMode = parent.getMode();
        }

        // Get the @Mode annotation
        Mode annotation = description.getAnnotation( Mode.class );
        
        if ( annotation == null )
        {
            return parentMode;
        }
        else
        {
            return annotation.value();
        }
    }


    /**
     * @return the DirectoryService factory 
     * @throws IllegalAccessException if we can't access the factory
     * @throws InstantiationException if the DirectoryService can't be instanciated
     */
    public DirectoryServiceFactory getFactory() throws IllegalAccessException, InstantiationException
    {
        DirectoryServiceFactory parentFactory = DEFAULT_FACTORY;
        
        if ( parent != null )
        {
            parentFactory = parent.getFactory();
        }

        Factory annotation = description.getAnnotation( Factory.class );
        
        if ( annotation == null )
        {
            return parentFactory;
        }
        else
        {
            return ( DirectoryServiceFactory ) annotation.value().newInstance();
        }
    }


    /**
     * Get a list of entries from a LDIF declared as an annotation
     *
     * @param ldifs the list of LDIFs we want to feed  
     * @return a list of entries described using a LDIF format
     */
    public List<String> getLdifs( List<String> ldifs )
    {
        if ( ldifs == null )
        {
            ldifs = new ArrayList<String>();
        }

        if ( parent != null )
        {
            parent.getLdifs( ldifs );
        }

        ApplyLdifs annotation = description.getAnnotation( ApplyLdifs.class );
        
        if ( ( annotation != null ) && ( annotation.value() != null ) )
        {
            ldifs.addAll( Arrays.asList( annotation.value() ) );
        }

        return ldifs;
    }


    /**
     * Get a list of files containing entries described using the LDIF format.
     *
     * @param ldifFiles the list to feed
     * @return a list of files containing some LDIF data
     */
    public List<String> getLdifFiles( List<String> ldifFiles )
    {
        if ( ldifFiles == null )
        {
            ldifFiles = new ArrayList<String>();
        }

        if ( parent != null )
        {
            parent.getLdifFiles( ldifFiles );
        }

        ApplyLdifFiles annotation = description.getAnnotation( ApplyLdifFiles.class );
        
        if ( annotation != null && annotation.value() != null )
        {
            ldifFiles.addAll( Arrays.asList( annotation.value() ) );
        }

        return ldifFiles;
    }


    /**
     * @return teh cleanup level. Defualt to SUITE
     */
    public Level getCleanupLevel()
    {
        Level parentCleanupLevel = DEFAULT_CLEANUP_LEVEL;
        
        if ( parent != null )
        {
            parentCleanupLevel = parent.getCleanupLevel();
        }

        CleanupLevel annotation = description.getAnnotation( CleanupLevel.class );
        
        if ( annotation == null )
        {
            return parentCleanupLevel;
        }
        else
        {
            return annotation.value();
        }
    }
}
=======
/*
 * Licensed to the Apache Software Foundation (ASF) under one
 * or more contributor license agreements.  See the NOTICE file
 * distributed with this work for additional information
 * regarding copyright ownership.  The ASF licenses this file
 * to you under the Apache License, Version 2.0 (the
 * "License"); you may not use this file except in compliance
 * with the License.  You may obtain a copy of the License at
 *
 *  http://www.apache.org/licenses/LICENSE-2.0
 *
 * Unless required by applicable law or agreed to in writing,
 * software distributed under the License is distributed on an
 * "AS IS" BASIS, WITHOUT WARRANTIES OR CONDITIONS OF ANY
 * KIND, either express or implied.  See the License for the
 * specific language governing permissions and limitations
 * under the License.
 */
package org.apache.directory.server.core.integ;


import java.util.ArrayList;
import java.util.Arrays;
import java.util.List;

import org.apache.directory.server.core.integ.annotations.ApplyLdifFiles;
import org.apache.directory.server.core.integ.annotations.ApplyLdifs;
import org.apache.directory.server.core.integ.annotations.CleanupLevel;
import org.apache.directory.server.core.integ.annotations.Factory;
import org.apache.directory.server.core.integ.annotations.Mode;


import org.junit.runner.Description;


/**
 * Inheritable settings of a test suite, test class, or test method.
 *
 * @author <a href="mailto:dev@directory.apache.org">Apache Directory Project</a>
 * @version $Rev$, $Date$
 */
public class InheritableSettings
{
    /** the default setup mode to use if inheritance leads to null value */
    public static final SetupMode DEFAULT_MODE = SetupMode.ROLLBACK;
    
    /** the default factory to use if inheritance leads to a null value */
    public static final DirectoryServiceFactory DEFAULT_FACTORY = DirectoryServiceFactory.DEFAULT;

    /** parent settings to inherit from */
    private final InheritableSettings parent;
    
    /** JUnit test description containing all annotations queried */
    private final Description description;
    
    /** default level at which a service is cleaned up */
    private static final Level DEFAULT_CLEANUP_LEVEL = Level.SUITE;


    /**
     * Creates a new InheritableSettings instance for test suites description.
     *
     * @param description JUnit description for the suite
     */
    public InheritableSettings( Description description )
    {
        this.description = description;
        this.parent = null;
    }


    /**
     * Creates a new InheritableSettings instance based on a test object's
     * description and it's parent's settings.
     *
     * @param description JUnit description for the test object
     * @param parent the parent settings or null if the test entity is a suite
     */
    public InheritableSettings( Description description, InheritableSettings parent )
    {
        this.description = description;
        this.parent = parent;

        if ( description.isSuite() && ! isSuiteLevel() )
        {
            throw new IllegalStateException( String.format( "The parent must be null for %s suite",
                    description.getDisplayName() ) );
        }
    }


    /**
     * @return the description of the running test
     */
    public Description getDescription()
    {
        return description;
    }


    /**
     * @return the settings inherited from the parent
     */
    public InheritableSettings getParent()
    {
        return parent;
    }


    /**
     * @return <code>true</code> if we are at the suite level
     */
    public boolean isSuiteLevel()
    {
        return parent == null;
    }


    /**
     * @return <code>true</code> if we are at the class level
     */
    public boolean isClassLevel()
    {
        return ( parent != null ) && ( parent.getParent() == null );
    }


    /**
     * @return <code>true</code> if we are at the method level
     */
    public boolean isMethodLevel()
    {
        return ( parent != null ) && ( parent.getParent() != null );
    }


    /**
     * @return the test mode. Default to ROLLBACK
     */
    public SetupMode getMode()
    {
        SetupMode parentMode = DEFAULT_MODE;
        
        if ( parent != null )
        {
            parentMode = parent.getMode();
        }

        // Get the @Mode annotation
        Mode annotation = description.getAnnotation( Mode.class );
        
        if ( annotation == null )
        {
            return parentMode;
        }
        else
        {
            return annotation.value();
        }
    }


    /**
     * @return the DirectoryService factory 
     * @throws IllegalAccessException if we can't access the factory
     * @throws InstantiationException if the DirectoryService can't be instanciated
     */
    public DirectoryServiceFactory getFactory() throws IllegalAccessException, InstantiationException
    {
        DirectoryServiceFactory parentFactory = DEFAULT_FACTORY;
        
        if ( parent != null )
        {
            parentFactory = parent.getFactory();
        }

        Factory annotation = description.getAnnotation( Factory.class );
        
        if ( annotation == null )
        {
            return parentFactory;
        }
        else
        {
            return ( DirectoryServiceFactory ) annotation.value().newInstance();
        }
    }


    /**
     * Get a list of entries from a LDIF declared as an annotation
     *
     * @param ldifs the list of LDIFs we want to feed  
     * @return a list of entries described using a LDIF format
     */
    public List<String> getLdifs( List<String> ldifs )
    {
        if ( ldifs == null )
        {
            ldifs = new ArrayList<String>();
        }

        if ( parent != null )
        {
            parent.getLdifs( ldifs );
        }

        ApplyLdifs annotation = description.getAnnotation( ApplyLdifs.class );
        
        if ( ( annotation != null ) && ( annotation.value() != null ) )
        {
            ldifs.addAll( Arrays.asList( annotation.value() ) );
        }

        return ldifs;
    }


    /**
     * Get a list of files containing entries described using the LDIF format.
     *
     * @param ldifFiles the list to feed
     * @return a list of files containing some LDIF data
     */
    public List<String> getLdifFiles( List<String> ldifFiles )
    {
        if ( ldifFiles == null )
        {
            ldifFiles = new ArrayList<String>();
        }

        if ( parent != null )
        {
            parent.getLdifFiles( ldifFiles );
        }

        ApplyLdifFiles annotation = description.getAnnotation( ApplyLdifFiles.class );
        
        if ( annotation != null && annotation.value() != null )
        {
            ldifFiles.addAll( Arrays.asList( annotation.value() ) );
        }

        return ldifFiles;
    }


    /**
     * @return teh cleanup level. Defualt to SUITE
     */
    public Level getCleanupLevel()
    {
        Level parentCleanupLevel = DEFAULT_CLEANUP_LEVEL;
        
        if ( parent != null )
        {
            parentCleanupLevel = parent.getCleanupLevel();
        }

        CleanupLevel annotation = description.getAnnotation( CleanupLevel.class );
        
        if ( annotation == null )
        {
            return parentCleanupLevel;
        }
        else
        {
            return annotation.value();
        }
    }
}
>>>>>>> 6a3760ee
<|MERGE_RESOLUTION|>--- conflicted
+++ resolved
@@ -1,4 +1,3 @@
-<<<<<<< HEAD
 /*
  * Licensed to the Apache Software Foundation (ASF) under one
  * or more contributor license agreements.  See the NOTICE file
@@ -269,277 +268,4 @@
             return annotation.value();
         }
     }
-}
-=======
-/*
- * Licensed to the Apache Software Foundation (ASF) under one
- * or more contributor license agreements.  See the NOTICE file
- * distributed with this work for additional information
- * regarding copyright ownership.  The ASF licenses this file
- * to you under the Apache License, Version 2.0 (the
- * "License"); you may not use this file except in compliance
- * with the License.  You may obtain a copy of the License at
- *
- *  http://www.apache.org/licenses/LICENSE-2.0
- *
- * Unless required by applicable law or agreed to in writing,
- * software distributed under the License is distributed on an
- * "AS IS" BASIS, WITHOUT WARRANTIES OR CONDITIONS OF ANY
- * KIND, either express or implied.  See the License for the
- * specific language governing permissions and limitations
- * under the License.
- */
-package org.apache.directory.server.core.integ;
-
-
-import java.util.ArrayList;
-import java.util.Arrays;
-import java.util.List;
-
-import org.apache.directory.server.core.integ.annotations.ApplyLdifFiles;
-import org.apache.directory.server.core.integ.annotations.ApplyLdifs;
-import org.apache.directory.server.core.integ.annotations.CleanupLevel;
-import org.apache.directory.server.core.integ.annotations.Factory;
-import org.apache.directory.server.core.integ.annotations.Mode;
-
-
-import org.junit.runner.Description;
-
-
-/**
- * Inheritable settings of a test suite, test class, or test method.
- *
- * @author <a href="mailto:dev@directory.apache.org">Apache Directory Project</a>
- * @version $Rev$, $Date$
- */
-public class InheritableSettings
-{
-    /** the default setup mode to use if inheritance leads to null value */
-    public static final SetupMode DEFAULT_MODE = SetupMode.ROLLBACK;
-    
-    /** the default factory to use if inheritance leads to a null value */
-    public static final DirectoryServiceFactory DEFAULT_FACTORY = DirectoryServiceFactory.DEFAULT;
-
-    /** parent settings to inherit from */
-    private final InheritableSettings parent;
-    
-    /** JUnit test description containing all annotations queried */
-    private final Description description;
-    
-    /** default level at which a service is cleaned up */
-    private static final Level DEFAULT_CLEANUP_LEVEL = Level.SUITE;
-
-
-    /**
-     * Creates a new InheritableSettings instance for test suites description.
-     *
-     * @param description JUnit description for the suite
-     */
-    public InheritableSettings( Description description )
-    {
-        this.description = description;
-        this.parent = null;
-    }
-
-
-    /**
-     * Creates a new InheritableSettings instance based on a test object's
-     * description and it's parent's settings.
-     *
-     * @param description JUnit description for the test object
-     * @param parent the parent settings or null if the test entity is a suite
-     */
-    public InheritableSettings( Description description, InheritableSettings parent )
-    {
-        this.description = description;
-        this.parent = parent;
-
-        if ( description.isSuite() && ! isSuiteLevel() )
-        {
-            throw new IllegalStateException( String.format( "The parent must be null for %s suite",
-                    description.getDisplayName() ) );
-        }
-    }
-
-
-    /**
-     * @return the description of the running test
-     */
-    public Description getDescription()
-    {
-        return description;
-    }
-
-
-    /**
-     * @return the settings inherited from the parent
-     */
-    public InheritableSettings getParent()
-    {
-        return parent;
-    }
-
-
-    /**
-     * @return <code>true</code> if we are at the suite level
-     */
-    public boolean isSuiteLevel()
-    {
-        return parent == null;
-    }
-
-
-    /**
-     * @return <code>true</code> if we are at the class level
-     */
-    public boolean isClassLevel()
-    {
-        return ( parent != null ) && ( parent.getParent() == null );
-    }
-
-
-    /**
-     * @return <code>true</code> if we are at the method level
-     */
-    public boolean isMethodLevel()
-    {
-        return ( parent != null ) && ( parent.getParent() != null );
-    }
-
-
-    /**
-     * @return the test mode. Default to ROLLBACK
-     */
-    public SetupMode getMode()
-    {
-        SetupMode parentMode = DEFAULT_MODE;
-        
-        if ( parent != null )
-        {
-            parentMode = parent.getMode();
-        }
-
-        // Get the @Mode annotation
-        Mode annotation = description.getAnnotation( Mode.class );
-        
-        if ( annotation == null )
-        {
-            return parentMode;
-        }
-        else
-        {
-            return annotation.value();
-        }
-    }
-
-
-    /**
-     * @return the DirectoryService factory 
-     * @throws IllegalAccessException if we can't access the factory
-     * @throws InstantiationException if the DirectoryService can't be instanciated
-     */
-    public DirectoryServiceFactory getFactory() throws IllegalAccessException, InstantiationException
-    {
-        DirectoryServiceFactory parentFactory = DEFAULT_FACTORY;
-        
-        if ( parent != null )
-        {
-            parentFactory = parent.getFactory();
-        }
-
-        Factory annotation = description.getAnnotation( Factory.class );
-        
-        if ( annotation == null )
-        {
-            return parentFactory;
-        }
-        else
-        {
-            return ( DirectoryServiceFactory ) annotation.value().newInstance();
-        }
-    }
-
-
-    /**
-     * Get a list of entries from a LDIF declared as an annotation
-     *
-     * @param ldifs the list of LDIFs we want to feed  
-     * @return a list of entries described using a LDIF format
-     */
-    public List<String> getLdifs( List<String> ldifs )
-    {
-        if ( ldifs == null )
-        {
-            ldifs = new ArrayList<String>();
-        }
-
-        if ( parent != null )
-        {
-            parent.getLdifs( ldifs );
-        }
-
-        ApplyLdifs annotation = description.getAnnotation( ApplyLdifs.class );
-        
-        if ( ( annotation != null ) && ( annotation.value() != null ) )
-        {
-            ldifs.addAll( Arrays.asList( annotation.value() ) );
-        }
-
-        return ldifs;
-    }
-
-
-    /**
-     * Get a list of files containing entries described using the LDIF format.
-     *
-     * @param ldifFiles the list to feed
-     * @return a list of files containing some LDIF data
-     */
-    public List<String> getLdifFiles( List<String> ldifFiles )
-    {
-        if ( ldifFiles == null )
-        {
-            ldifFiles = new ArrayList<String>();
-        }
-
-        if ( parent != null )
-        {
-            parent.getLdifFiles( ldifFiles );
-        }
-
-        ApplyLdifFiles annotation = description.getAnnotation( ApplyLdifFiles.class );
-        
-        if ( annotation != null && annotation.value() != null )
-        {
-            ldifFiles.addAll( Arrays.asList( annotation.value() ) );
-        }
-
-        return ldifFiles;
-    }
-
-
-    /**
-     * @return teh cleanup level. Defualt to SUITE
-     */
-    public Level getCleanupLevel()
-    {
-        Level parentCleanupLevel = DEFAULT_CLEANUP_LEVEL;
-        
-        if ( parent != null )
-        {
-            parentCleanupLevel = parent.getCleanupLevel();
-        }
-
-        CleanupLevel annotation = description.getAnnotation( CleanupLevel.class );
-        
-        if ( annotation == null )
-        {
-            return parentCleanupLevel;
-        }
-        else
-        {
-            return annotation.value();
-        }
-    }
-}
->>>>>>> 6a3760ee
+}