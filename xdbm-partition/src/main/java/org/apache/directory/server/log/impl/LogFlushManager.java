/*
 *   Licensed to the Apache Software Foundation (ASF) under one
 *   or more contributor license agreements.  See the NOTICE file
 *   distributed with this work for additional information
 *   regarding copyright ownership.  The ASF licenses this file
 *   to you under the Apache License, Version 2.0 (the
 *   "License"); you may not use this file except in compliance
 *   with the License.  You may obtain a copy of the License at
 *
 *     http://www.apache.org/licenses/LICENSE-2.0
 *
 *   Unless required by applicable law or agreed to in writing,
 *   software distributed under the License is distributed on an
 *   "AS IS" BASIS, WITHOUT WARRANTIES OR CONDITIONS OF ANY
 *   KIND, either express or implied.  See the License for the
 *   specific language governing permissions and limitations
 *   under the License.
 *
 */
package org.apache.directory.server.log.impl;


import java.nio.ByteBuffer;

import java.util.concurrent.locks.Lock;
import java.util.concurrent.locks.ReentrantLock;
import java.util.concurrent.locks.Condition;
import java.util.concurrent.atomic.AtomicInteger;

import java.io.IOException;

import org.apache.directory.server.i18n.I18n;
import org.apache.directory.server.log.InvalidLogException;
import org.apache.directory.server.log.LogAnchor;
import org.apache.directory.server.log.UserLogRecord;


/**
 * Manages the flushing of log to media and scanning of logs. All appends to the log file go through this class.
 *
 * Internally it manages a circular  buffer where appends initially go. Appends are first
 * appended to this in memory circular log. As the in memory circular log fills up or as the user requests
 *  memory buffer is flushed to the underlying media.
 *
 * @author <a href="mailto:dev@directory.apache.org">Apache Directory Project</a>
 */
class LogFlushManager
{

    /** Ever increasing logical log sequence number assigned to user log records. Bumped up under append lock */
    private long logLSN = Long.MIN_VALUE + 1;

    /** Memory buffer size in bytes */
    private final int logBufferSize;

    /** Synchronizes appends */
    private final Lock appendLock = new ReentrantLock();

    /** Synchronizes flushes to media */
    private final Lock flushLock = new ReentrantLock();

    /** Used to wait on ongoing flush */
    private final Condition flushCondition = flushLock.newCondition();

    /** In memory LogBuffer */
    private LogBuffer logBuffer;

    /** Flush status */
    private FlushStatus flushStatus = new FlushStatus();
<<<<<<< HEAD
       
=======

>>>>>>> 6559ce59
    /** Current LogFile appends go to */
    private LogFileManager.LogFileWriter currentLogFile;

    /** Log manager */
    LogManager logManager;

    /** Size of data appended to the currentLogFile so far */
    long appendedSize;

    /** Sof limit on the log file size */
    long targetLogFileSize;


    public LogFlushManager( LogManager logManager, int logMemoryBufferSize, long logFileSize )
    {
        if ( ( logMemoryBufferSize < 0 ) || ( logFileSize < 0 ) )
        {
            throw new IllegalArgumentException( I18n.err( I18n.ERR_748, logMemoryBufferSize, logFileSize ) );
        }

        logBufferSize = logMemoryBufferSize;
        targetLogFileSize = logFileSize;
        this.logManager = logManager;

        logBuffer = new LogBuffer( logBufferSize, currentLogFile );

    }


    /**
     * Appends the given user record to the log. Position where the record is appended is returned as part of
     * userRecord.
     *
     * @param userLogRecord provides the user data to be appended to the log
     * @param sync if true, this calls returns after making sure that the appended data is reflected to the underlying file
     * @throws IOException
     * @throws InvalidLogException
     */
    public void append( UserLogRecord userRecord, boolean sync ) throws IOException, InvalidLogException
    {
        long lsn;
        boolean appendedRecord = false;
        byte[] userBuffer = userRecord.getDataBuffer();
<<<<<<< HEAD
        int length  = userRecord.getDataLength();
        LogAnchor userLogAnchor = userRecord.getLogAnchor();
        
=======
        int length = userRecord.getDataLength();
        LogAnchor userLogAnchor = userRecord.getLogAnchor();

>>>>>>> 6559ce59
        int recordSize = LogFileRecords.RECORD_HEADER_SIZE + LogFileRecords.RECORD_FOOTER_SIZE + length;

        appendLock.lock();
        try
        {
            lsn = logLSN++;

            if ( currentLogFile == null )
            {
                // We are just starting, get the current log file
                currentLogFile = logManager.switchToNextLogFile( null );
                appendedSize = currentLogFile.getLength();
            }

            if ( appendedSize > this.targetLogFileSize )
            {
                // Make sure everything outstanding goes to the current log file
                this.flush( lsn, null, 0, 0, true );

                currentLogFile = logManager.switchToNextLogFile( currentLogFile );
                appendedSize = currentLogFile.getLength();
            }

            if ( recordSize <= logBufferSize )
            {
                ByteBuffer writeHead = logBuffer.writeHead;

                while ( !appendedRecord )
                {
                    // First get the rewind count then the position to which the readhead advanced
                    int readHeadRewindCount = logBuffer.readHeadRewindCount.get();
                    int readHeadPosition = logBuffer.readHeadPosition;
<<<<<<< HEAD
                    
                    if ( ( logBuffer.writeHeadRewindCount == readHeadRewindCount ) ||
                        ( ( logBuffer.writeHeadRewindCount == readHeadRewindCount + 1 ) &&
                            ( readHeadPosition < writeHead.position() ) ) )
=======

                    if ( ( logBuffer.writeHeadRewindCount == readHeadRewindCount ) ||
                        ( ( logBuffer.writeHeadRewindCount == readHeadRewindCount + 1 ) &&
                        ( readHeadPosition < writeHead.position() ) ) )
>>>>>>> 6559ce59
                    {
                        if ( writeHead.remaining() >= recordSize )
                        {
                            this.writeHeader( writeHead, length, lsn );
                            writeHead.put( userBuffer, 0, length );
                            this.writeFooter( writeHead, 0 );
                            appendedRecord = true;
                        }
                        else
                        // ( writeHead.remaining() < recordSize )
                        {
                            if ( writeHead.remaining() >= LogFileRecords.RECORD_HEADER_SIZE )
                            {
                                // Write a skip record
                                this.writeHeader( writeHead, -1, -1 );
                            }

                            // rewind buffer now
                            writeHead.rewind();
                            logBuffer.writeHeadRewindCount++;
                        }
                    }
                    else
                    {
<<<<<<< HEAD
                        assert( logBuffer.writeHeadRewindCount == ( readHeadRewindCount + 1 ) ) :
                                "Unexpected sequence number for read/write heads:" + logBuffer.writeHeadRewindCount +
                                " " + readHeadRewindCount;
                        
=======
                        assert ( logBuffer.writeHeadRewindCount == ( readHeadRewindCount + 1 ) ) : "Unexpected sequence number for read/write heads:"
                            + logBuffer.writeHeadRewindCount +
                            " " + readHeadRewindCount;

>>>>>>> 6559ce59
                        if ( ( readHeadPosition - writeHead.position() ) > recordSize )
                        {
                            this.writeHeader( writeHead, length, lsn );
                            writeHead.put( userBuffer, 0, length );
                            this.writeFooter( writeHead, 0 );
                            appendedRecord = true;
                        }
                        else
                        {
                            this.flush( lsn, null, 0, 0, true );
                        }
                    }
                }

            }
            else
            {
                this.flush( lsn, userBuffer, 0, length, true );
            }

            userLogAnchor.resetLogAnchor( currentLogFile.logFileNumber(), appendedSize, lsn );
            this.appendedSize += recordSize;
        }
        finally
        {
            appendLock.unlock();
        }

        if ( sync )
            this.flush( lsn, null, 0, 0, false );

    }


    /**
     * Flushes the changes in the log buffer upto the given point. The given point is determined as follows:
     * appendLock is held: flushLSN is the highest lsn generated by the logging system and no more appends can
     * proceed. In this case log is flushed until where the write head is.Log record with the flushLSN might not
     * have been appended yet.
     * 
     * Otherwise: Given flushLSN is appended to the log already. Log is flushed upto max(flushLSN, current flashSatus.uptoLSN)
     * 
     * Also userBuffer != null => appendLockHeld == true
     * 
     * Only one thread can do flush. Once a thread find out that a flush is already going on, it waits for the ongoing flush
     * and is woken up to do its flush.
     * 
     * flushStatus.uptoLSN represents the highest lsn that any thread wanted to sync. If a couple of threads wait on sync to
     * complete, the thread that wakes up and does the sync will take it for the team and sync upto flushStatus.uptoLSN so
     * that logging is more efficient.
     * 
     * 
     *
     * @param flushLSN max LSN the calling thread wants to sync upto
     * @param userBuffer if not null, user buffer is appended to the log without any buffering
     * @param offset offset of data in user buffer
     * @param length length of user data
     * @param appendLockHeld true if append lock is held
     * @throws IOException
     */
    private void flush( long flushLSN, byte[] userBuffer, int offset, int length,
<<<<<<< HEAD
                        boolean appendLockHeld ) throws IOException
=======
        boolean appendLockHeld ) throws IOException
>>>>>>> 6559ce59
    {
        long uptoLSN = flushLSN;

        if ( appendLockHeld == true )
        {
            uptoLSN--;
        }

        flushLock.lock();

        // Update max requested lsn if necessary
        if ( uptoLSN > flushStatus.uptoLSN )
        {
            flushStatus.uptoLSN = uptoLSN;
        }

        /*
         * Check if we need to do flush and wait for ongoing flush if
         * necessary
         */

        while ( true )
        {
            if ( ( flushStatus.flushedLSN >= uptoLSN ) && ( appendLockHeld == false ) )
            {
                flushLock.unlock();
                return;
            }
<<<<<<< HEAD
            
=======

>>>>>>> 6559ce59
            if ( flushStatus.flushInProgress == false )
            {
                break;
            }

            flushStatus.numWaiters++;
            flushCondition.awaitUninterruptibly();
            flushStatus.numWaiters--;
        }

        // Mark flush in progress and do the flush
        flushStatus.flushInProgress = true;

        // If not appendlock held, adjust uptoLSN with the max one requested by any thread
        if ( appendLockHeld == false )
        {
            uptoLSN = flushStatus.uptoLSN;
        }
        else
        {
            uptoLSN = flushLSN;
        }

        flushLock.unlock();

        long flushedLSN = this.doFlush( uptoLSN, appendLockHeld );
<<<<<<< HEAD
        
=======

>>>>>>> 6559ce59
        // Now if there is a user buffer, flush from that
        if ( userBuffer != null )
        {
            ByteBuffer headerFooterHead = logBuffer.headerFooterHead;

            headerFooterHead.rewind();
            this.writeHeader( headerFooterHead, length, flushLSN );
            currentLogFile.append( logBuffer.headerFooterBuffer, 0, LogFileRecords.RECORD_HEADER_MAGIC_NUMBER );
<<<<<<< HEAD
            
            currentLogFile.append( userBuffer, offset, length );
            
=======

            currentLogFile.append( userBuffer, offset, length );

>>>>>>> 6559ce59
            headerFooterHead.rewind();
            this.writeFooter( headerFooterHead, 0 );
            currentLogFile.append( logBuffer.headerFooterBuffer, 0, LogFileRecords.RECORD_FOOTER_SIZE );

            flushedLSN = flushLSN;
        }

        currentLogFile.sync();

        flushLock.lock();

        if ( flushedLSN != LogAnchor.UNKNOWN_LSN )
        {
            flushStatus.flushedLSN = flushedLSN;

            if ( flushStatus.flushedLSN > flushStatus.uptoLSN )
            {
                // This should only happen with append lock held
                assert ( appendLockHeld == true ) : "FlushedLSN went ahead of uptoLSN while appendlock is not held: "
                    + flushStatus.flushedLSN + "  " + flushStatus.uptoLSN;

                flushStatus.uptoLSN = flushStatus.flushedLSN;
            }
        }

        flushStatus.flushInProgress = false;

        if ( flushStatus.numWaiters != 0 )
        {
            flushCondition.signalAll();
        }

        flushLock.unlock();
    }


    /**
     * Walks the log buffer and writes it to the underlying log file until the uptoLSN or current write head.
     *
     * @param uptoLSN max LSN until where log is flushed
     * @param appendLockHeld true if appendlock held.
     * @return lsn upto which flush is done. UNKNOWN_LSN if no flushing is done.
     * @throws IOException
     */
    private long doFlush( long uptoLSN, boolean appendLockHeld ) throws IOException
    {
        ByteBuffer readHead = logBuffer.readHead;
        ByteBuffer writeHead = logBuffer.writeHead;
        boolean done = false;

        int magicNumber;
        int length;
        long lsn = LogAnchor.UNKNOWN_LSN;

        while ( !done )
        {
            int totalLength = 0;
            while ( true )
            {
                /*
                 * If append lock is held, we might hit write head. We can read
                 * the write head here when append lock is held
                 */
                if ( appendLockHeld )
                {
                    if ( ( writeHead.position() == readHead.position() ) &&
                        ( logBuffer.writeHeadRewindCount == logBuffer.readHeadRewindCount.get() ) )
                    {
                        done = true;
                        break;
                    }
                }

                // If less than header length left to process, then break and flush whatever we got so far
                if ( readHead.remaining() < LogFileRecords.RECORD_HEADER_SIZE )
                    break;

                magicNumber = readHead.getInt();
<<<<<<< HEAD
                
                assert( magicNumber == LogFileRecords.RECORD_HEADER_MAGIC_NUMBER ) : " Record header magic " +
                        "number does not match " + magicNumber + " expected "+
                        LogFileRecords.RECORD_HEADER_MAGIC_NUMBER;
                
=======

                assert ( magicNumber == LogFileRecords.RECORD_HEADER_MAGIC_NUMBER ) : " Record header magic " +
                    "number does not match " + magicNumber + " expected " +
                    LogFileRecords.RECORD_HEADER_MAGIC_NUMBER;

>>>>>>> 6559ce59
                length = readHead.getInt();

                // Did we hit a skip record at the end of the buffer?
                if ( length == LogBuffer.SKIP_RECORD_LENGTH )
                    break;

                // Sanitize length, it includes header and footer overhead
                assert ( length > ( LogFileRecords.RECORD_HEADER_MAGIC_NUMBER + LogFileRecords.RECORD_FOOTER_MAGIC_NUMBER ) ) : "Record length doesnt make sense:"
                    + length + " expected:" +
                    ( LogFileRecords.RECORD_HEADER_MAGIC_NUMBER + LogFileRecords.RECORD_FOOTER_MAGIC_NUMBER );

                // Add to the total length
                totalLength += length;

                lsn = readHead.getLong();

                // Move to the next record, we processed 16 bytes already
                readHead.position( readHead.position() + length - 16 );

                if ( lsn >= uptoLSN )
                {
                    done = true;
                    break;
                }

            }

            // If there is something to flush, then do it now
            if ( totalLength > 0 )
            {
                int offset;
                offset = logBuffer.readHeadPosition;
<<<<<<< HEAD
                
                currentLogFile.append( logBuffer.buffer, offset, totalLength );
                       
=======

                currentLogFile.append( logBuffer.buffer, offset, totalLength );

>>>>>>> 6559ce59
                //move the position to the next record
                logBuffer.readHeadPosition = readHead.position();
            }

            if ( !done )
            {
                // this means we need to rewind and keep flushing
                logBuffer.readHeadPosition = 0;
                readHead.rewind();
                logBuffer.readHeadRewindCount.incrementAndGet();
            }
        }

        return lsn;

    }


    private void writeHeader( ByteBuffer buffer, int length, long lsn )
    {
        buffer.putInt( LogFileRecords.RECORD_HEADER_MAGIC_NUMBER );
        buffer.putInt( length );
        buffer.putLong( lsn );
        buffer.putLong( length ^ lsn );
    }


    private void writeFooter( ByteBuffer buffer, int checksum )
    {
        buffer.putInt( checksum );
        buffer.putInt( LogFileRecords.RECORD_FOOTER_MAGIC_NUMBER );
    }

    /**
     * Used to group the memory buffer data together
     */
    private static class LogBuffer
    {
        /** In memory buffer */
        byte buffer[];

        /** Used to scan the buffer while reading it to flush */
        ByteBuffer readHead;

        /** Advanced as readHead flushes data */
        int readHeadPosition;

        /** Rewind count of readHead..used to avoid overwriting nonflushed data */
        AtomicInteger readHeadRewindCount;

        /** Used to scan the buffer while appending records into it */
        ByteBuffer writeHead;

        /** Rewind count of writeHead..used to avoid overwriting nonflushed data */
        int writeHeadRewindCount;

        /** Used to mark records that should be skipped at the end of the log buffer */
        final static int SKIP_RECORD_LENGTH = -1;

        /** Header footer buffer used when writing user buffers directly */
        byte headerFooterBuffer[];

        /** Used to format header footer buffer */
        ByteBuffer headerFooterHead;


        public LogBuffer( int bufferSize, LogFileManager.LogFileWriter currentLogFile )
        {
            buffer = new byte[bufferSize];
            readHead = ByteBuffer.wrap( buffer );

            readHeadRewindCount = new AtomicInteger( 0 );

            writeHead = ByteBuffer.wrap( buffer );

            headerFooterBuffer = new byte[LogFileRecords.MAX_MARKER_SIZE];
            headerFooterHead = ByteBuffer.wrap( headerFooterBuffer );
        }
    }

    /**
     * Used to group the flush related data together
     */
    private static class FlushStatus
    {
        /** whether flush is going on */
        boolean flushInProgress;

        /** Current flush request */
        long uptoLSN;

        /** Current flushed lsn */
        long flushedLSN;

        /** Keeps track of the number of waiters */
        int numWaiters;
    }
}<|MERGE_RESOLUTION|>--- conflicted
+++ resolved
@@ -67,11 +67,7 @@
 
     /** Flush status */
     private FlushStatus flushStatus = new FlushStatus();
-<<<<<<< HEAD
-       
-=======
-
->>>>>>> 6559ce59
+
     /** Current LogFile appends go to */
     private LogFileManager.LogFileWriter currentLogFile;
 
@@ -115,15 +111,9 @@
         long lsn;
         boolean appendedRecord = false;
         byte[] userBuffer = userRecord.getDataBuffer();
-<<<<<<< HEAD
-        int length  = userRecord.getDataLength();
-        LogAnchor userLogAnchor = userRecord.getLogAnchor();
-        
-=======
         int length = userRecord.getDataLength();
         LogAnchor userLogAnchor = userRecord.getLogAnchor();
 
->>>>>>> 6559ce59
         int recordSize = LogFileRecords.RECORD_HEADER_SIZE + LogFileRecords.RECORD_FOOTER_SIZE + length;
 
         appendLock.lock();
@@ -156,17 +146,10 @@
                     // First get the rewind count then the position to which the readhead advanced
                     int readHeadRewindCount = logBuffer.readHeadRewindCount.get();
                     int readHeadPosition = logBuffer.readHeadPosition;
-<<<<<<< HEAD
-                    
-                    if ( ( logBuffer.writeHeadRewindCount == readHeadRewindCount ) ||
-                        ( ( logBuffer.writeHeadRewindCount == readHeadRewindCount + 1 ) &&
-                            ( readHeadPosition < writeHead.position() ) ) )
-=======
 
                     if ( ( logBuffer.writeHeadRewindCount == readHeadRewindCount ) ||
                         ( ( logBuffer.writeHeadRewindCount == readHeadRewindCount + 1 ) &&
                         ( readHeadPosition < writeHead.position() ) ) )
->>>>>>> 6559ce59
                     {
                         if ( writeHead.remaining() >= recordSize )
                         {
@@ -191,17 +174,10 @@
                     }
                     else
                     {
-<<<<<<< HEAD
-                        assert( logBuffer.writeHeadRewindCount == ( readHeadRewindCount + 1 ) ) :
-                                "Unexpected sequence number for read/write heads:" + logBuffer.writeHeadRewindCount +
-                                " " + readHeadRewindCount;
-                        
-=======
                         assert ( logBuffer.writeHeadRewindCount == ( readHeadRewindCount + 1 ) ) : "Unexpected sequence number for read/write heads:"
                             + logBuffer.writeHeadRewindCount +
                             " " + readHeadRewindCount;
 
->>>>>>> 6559ce59
                         if ( ( readHeadPosition - writeHead.position() ) > recordSize )
                         {
                             this.writeHeader( writeHead, length, lsn );
@@ -263,11 +239,7 @@
      * @throws IOException
      */
     private void flush( long flushLSN, byte[] userBuffer, int offset, int length,
-<<<<<<< HEAD
-                        boolean appendLockHeld ) throws IOException
-=======
         boolean appendLockHeld ) throws IOException
->>>>>>> 6559ce59
     {
         long uptoLSN = flushLSN;
 
@@ -296,11 +268,7 @@
                 flushLock.unlock();
                 return;
             }
-<<<<<<< HEAD
-            
-=======
-
->>>>>>> 6559ce59
+
             if ( flushStatus.flushInProgress == false )
             {
                 break;
@@ -327,11 +295,7 @@
         flushLock.unlock();
 
         long flushedLSN = this.doFlush( uptoLSN, appendLockHeld );
-<<<<<<< HEAD
-        
-=======
-
->>>>>>> 6559ce59
+
         // Now if there is a user buffer, flush from that
         if ( userBuffer != null )
         {
@@ -340,15 +304,9 @@
             headerFooterHead.rewind();
             this.writeHeader( headerFooterHead, length, flushLSN );
             currentLogFile.append( logBuffer.headerFooterBuffer, 0, LogFileRecords.RECORD_HEADER_MAGIC_NUMBER );
-<<<<<<< HEAD
-            
+
             currentLogFile.append( userBuffer, offset, length );
-            
-=======
-
-            currentLogFile.append( userBuffer, offset, length );
-
->>>>>>> 6559ce59
+
             headerFooterHead.rewind();
             this.writeFooter( headerFooterHead, 0 );
             currentLogFile.append( logBuffer.headerFooterBuffer, 0, LogFileRecords.RECORD_FOOTER_SIZE );
@@ -427,19 +385,11 @@
                     break;
 
                 magicNumber = readHead.getInt();
-<<<<<<< HEAD
-                
-                assert( magicNumber == LogFileRecords.RECORD_HEADER_MAGIC_NUMBER ) : " Record header magic " +
-                        "number does not match " + magicNumber + " expected "+
-                        LogFileRecords.RECORD_HEADER_MAGIC_NUMBER;
-                
-=======
 
                 assert ( magicNumber == LogFileRecords.RECORD_HEADER_MAGIC_NUMBER ) : " Record header magic " +
                     "number does not match " + magicNumber + " expected " +
                     LogFileRecords.RECORD_HEADER_MAGIC_NUMBER;
 
->>>>>>> 6559ce59
                 length = readHead.getInt();
 
                 // Did we hit a skip record at the end of the buffer?
@@ -472,15 +422,9 @@
             {
                 int offset;
                 offset = logBuffer.readHeadPosition;
-<<<<<<< HEAD
-                
+
                 currentLogFile.append( logBuffer.buffer, offset, totalLength );
-                       
-=======
-
-                currentLogFile.append( logBuffer.buffer, offset, totalLength );
-
->>>>>>> 6559ce59
+
                 //move the position to the next record
                 logBuffer.readHeadPosition = readHead.position();
             }
