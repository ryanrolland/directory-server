--- conflicted
+++ resolved
@@ -49,7 +49,6 @@
 import org.apache.directory.server.core.api.CoreSession;
 import org.apache.directory.server.core.api.DirectoryService;
 import org.apache.directory.server.core.api.LdapPrincipal;
-import org.apache.directory.server.core.api.OperationEnum;
 import org.apache.directory.server.core.api.entry.ServerEntryUtils;
 import org.apache.directory.server.core.api.event.DirectoryListener;
 import org.apache.directory.server.core.api.event.NotificationCriteria;
@@ -528,11 +527,7 @@
         try
         {
             HasEntryOperationContext hasEntryContext = new HasEntryOperationContext( getSession(), target );
-<<<<<<< HEAD
-            
-=======
-
->>>>>>> 6559ce59
+
             if ( getDirectoryService().getOperationManager().hasEntry( hasEntryContext ) )
             {
                 doDeleteOperation( target );
