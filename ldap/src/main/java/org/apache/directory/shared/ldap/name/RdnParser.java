--- conflicted
+++ resolved
@@ -379,11 +379,7 @@
             // This is an empty value
             return "";
         }
-<<<<<<< HEAD
-
-=======
         
->>>>>>> 87f75b38
         //StringBuffer sb = new StringBuffer();
         byte c = bytes[pos.start];
         byte[] buffer = new byte[bytes.length];
