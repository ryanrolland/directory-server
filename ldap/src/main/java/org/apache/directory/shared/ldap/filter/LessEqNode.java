/*
 *  Licensed to the Apache Software Foundation (ASF) under one
 *  or more contributor license agreements.  See the NOTICE file
 *  distributed with this work for additional information
 *  regarding copyright ownership.  The ASF licenses this file
 *  to you under the Apache License, Version 2.0 (the
 *  "License"); you may not use this file except in compliance
 *  with the License.  You may obtain a copy of the License at
 *  
 *    http://www.apache.org/licenses/LICENSE-2.0
 *  
 *  Unless required by applicable law or agreed to in writing,
 *  software distributed under the License is distributed on an
 *  "AS IS" BASIS, WITHOUT WARRANTIES OR CONDITIONS OF ANY
 *  KIND, either express or implied.  See the License for the
 *  specific language governing permissions and limitations
 *  under the License. 
 *  
 */
package org.apache.directory.shared.ldap.filter;


import org.apache.directory.shared.ldap.entry.Value;


/**
 * A assertion value node for LessOrEqual.
 * 
 * @author <a href="mailto:dev@directory.apache.org">Apache Directory Project</a>
 * @version $Revision: 519266 $
 */
public class LessEqNode extends SimpleNode
{
    /**
     * Creates a new LessEqNode object.
     *
     * @param attribute the attribute name
     * @param value the value to test for
     */
    public LessEqNode( String attribute, Value<?> value )
    {
        super( attribute, value, AssertionType.LESSEQ );
    }


    /**
     * @see Object#hashCode()
     */
    public int hashCode()
    {
<<<<<<< HEAD
        super( attribute, value, AssertionType.LESSEQ );
=======
        return super.hashCode();
>>>>>>> e0d67fd6
    }

    
    /**
     * @see Object#hashCode()
     */
    public int hashCode()
    {
        return super.hashCode();
    }

    
    /**
     * @see Object#toString()
     */
    public String toString()
    {
        StringBuilder buf = new StringBuilder();

        buf.append( '(' ).append( getAttribute() ).append( "<=" ).append( value );

        buf.append( super.toString() );

        buf.append( ')' );

        return buf.toString();
    }
}<|MERGE_RESOLUTION|>--- conflicted
+++ resolved
@@ -48,23 +48,10 @@
      */
     public int hashCode()
     {
-<<<<<<< HEAD
-        super( attribute, value, AssertionType.LESSEQ );
-=======
-        return super.hashCode();
->>>>>>> e0d67fd6
-    }
-
-    
-    /**
-     * @see Object#hashCode()
-     */
-    public int hashCode()
-    {
         return super.hashCode();
     }
 
-    
+
     /**
      * @see Object#toString()
      */
