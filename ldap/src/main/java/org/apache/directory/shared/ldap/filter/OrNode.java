/*
 *  Licensed to the Apache Software Foundation (ASF) under one
 *  or more contributor license agreements.  See the NOTICE file
 *  distributed with this work for additional information
 *  regarding copyright ownership.  The ASF licenses this file
 *  to you under the Apache License, Version 2.0 (the
 *  "License"); you may not use this file except in compliance
 *  with the License.  You may obtain a copy of the License at
 *  
 *    http://www.apache.org/licenses/LICENSE-2.0
 *  
 *  Unless required by applicable law or agreed to in writing,
 *  software distributed under the License is distributed on an
 *  "AS IS" BASIS, WITHOUT WARRANTIES OR CONDITIONS OF ANY
 *  KIND, either express or implied.  See the License for the
 *  specific language governing permissions and limitations
 *  under the License. 
 *  
 */

package org.apache.directory.shared.ldap.filter;


import java.util.List;

/**
 * Node representing an OR connector in a filter operation
 * 
 * @author <a href="mailto:dev@directory.apache.org">Apache Directory Project</a>
 * @version $Rev: 517453 $
 */
public class OrNode extends BranchNode
{
    /**
     * Creates a OrNode using a logical operator and a list of children.
     * 
     * @param childList the child nodes under this branch node.
     */
    public OrNode( List<ExprNode> childList)
    {
<<<<<<< HEAD
        super( childList, AssertionType.OR );
=======
        super( AssertionType.OR, childList );
>>>>>>> 45164ce9
    }


    /**
     * Creates a OrNode using a logical operator and a list of children.
     * 
     * @param childList the child nodes under this branch node.
     */
    public OrNode( ExprNode... childList )
    {
        super( AssertionType.OR, childList );
    }


    /**
     * Creates an empty OrNode
     */
    public OrNode()
    {
        super( AssertionType.OR );
    }


    /**
     * Gets the operator for this branch node.
     * 
     * @return the operator constant.
     */
    public AssertionType getOperator()
    {
        return AssertionType.OR;
    }


    /**
     * Tests whether or not this node is a disjunction (a OR'ed branch).
     * 
     * @return true if the operation is a OR, false otherwise.
     */
    public boolean isDisjunction()
    {
        return true;
    }


    /**
     * Tests whether or not this node is a conjunction (a AND'ed branch).
     * 
     * @return true if the operation is a AND, false otherwise.
     */
    public boolean isConjunction()
    {
        return false;
    }


    /**
     * Tests whether or not this node is a negation (a NOT'ed branch).
     * 
     * @return true if the operation is a NOT, false otherwise.
     */
    public boolean isNegation()
    {
        return false;
    }


    /**
     * @see ExprNode#printRefinementToBuffer(StringBuffer)
     * 
     * @return The buffer in which the refinement has been appended
     * @throws UnsupportedOperationException if this node isn't a part of a refinement.
     */
    public StringBuilder printRefinementToBuffer( StringBuilder buf )
    {
        buf.append( "or: {" );
        boolean isFirst = true;
        
        for ( ExprNode node:children )
        {
            if ( isFirst )
            {
                isFirst = false;
            }
            else
            {
                buf.append( ", " );
            }
            
            node.printRefinementToBuffer( buf );
        }
        
        buf.append( '}' );
        
        return buf;
    }

    /**
     * Gets the recursive prefix string represent of the filter from this node
     * down.
     * 
     * @see java.lang.Object#toString()
     * @return A string representing the AndNode
     */
    public String toString()
    {
        StringBuilder buf = new StringBuilder();
        buf.append( "(|" );
        
        buf.append( super.toString() );

        for ( ExprNode child:getChildren() )
        {
            buf.append( child );
        }
        
        buf.append( ')' );
    
        return buf.toString();
    }


    /**
     * @see Object#hashCode()
     * @return the instance's hash code 
     */
    public int hashCode()
    {
        int hash = 37;
        hash = hash*17 + AssertionType.OR.hashCode();
        hash = hash*17 + ( annotations == null ? 0 : annotations.hashCode() );
        return hash;
    }


    /*
     * (non-Javadoc)
     * 
     * @see java.lang.Object#equals(java.lang.Object)
     */
    public boolean equals( Object other )
    {
        if ( this == other )
        {
            return true;
        }

        if ( !( other instanceof OrNode ) )
        {
            return false;
        }

        OrNode otherExprNode = ( OrNode ) other;

        List<ExprNode> otherChildren = otherExprNode.getChildren();

        if ( otherChildren == children )
        {
            return true;
        }

        if ( children.size() != otherChildren.size() )
        {
            return false;
        }
        
        for ( int i = 0; i < children.size(); i++ )
        {
            ExprNode child = children.get( i );
            ExprNode otherChild = children.get( i );
            
            if ( !child.equals( otherChild ) )
            {
                return false;
            }
        }
        
        return true;
    }
}<|MERGE_RESOLUTION|>--- conflicted
+++ resolved
@@ -38,11 +38,7 @@
      */
     public OrNode( List<ExprNode> childList)
     {
-<<<<<<< HEAD
-        super( childList, AssertionType.OR );
-=======
         super( AssertionType.OR, childList );
->>>>>>> 45164ce9
     }
 
 
