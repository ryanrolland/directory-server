/*
 * Licensed to the Apache Software Foundation (ASF) under one
 * or more contributor license agreements.  See the NOTICE file
 * distributed with this work for additional information
 * regarding copyright ownership.  The ASF licenses this file
 * to you under the Apache License, Version 2.0 (the
 * "License"); you may not use this file except in compliance
 * with the License.  You may obtain a copy of the License at
 *
 *  http://www.apache.org/licenses/LICENSE-2.0
 *
 * Unless required by applicable law or agreed to in writing,
 * software distributed under the License is distributed on an
 * "AS IS" BASIS, WITHOUT WARRANTIES OR CONDITIONS OF ANY
 * KIND, either express or implied.  See the License for the
 * specific language governing permissions and limitations
 * under the License.
 */
package org.apache.directory.shared.ldap.entry;


<<<<<<< HEAD
=======
import java.io.Externalizable;
>>>>>>> 45164ce9
import java.util.Iterator;
import java.util.List;

import javax.naming.NamingException;

import org.apache.directory.shared.ldap.name.LdapDN;


/**
 * <p>
 * This interface represent a LDAP entry. An LDAP entry contains :
 * <li> A distinguished name (DN)</li>
 * <li> A list of attributes</li>
 * </p>
 * <p>
 * The available methods on this object are described in this interface.
 * </p>
 * <p>
 * This interface is used by the serverEntry and clientEntry interfaces.
 *</p>
 * @author <a href="mailto:dev@directory.apache.org">Apache Directory Project</a>
 * @version $Rev$, $Date$
 */
public interface Entry extends Cloneable, Iterable<EntryAttribute>, Externalizable
{
    /**
     * Remove all the attributes for this entry. The DN is not reset
     */
    void clear();


    /**
     * Clone the current entry
     */
    Entry clone();


    /**
     * Get this entry's DN.
     *
     * @return The entry's DN
     */
    LdapDN getDn();


    /**
     * Tells if an entry as a specific ObjectClass value
     * 
     * @param objectClass The ObjectClassw we want to check
     * @return <code>true</code> if the ObjectClass value is present 
     * in the ObjectClass attribute
     */
    boolean hasObjectClass( String objectClass );


    /**
     * <p>
     * Returns the attribute with the specified alias. The return value
     * is <code>null</code> if no match is found.  
     * </p>
     * <p>An Attribute with an id different from the supplied alias may 
     * be returned: for example a call with 'cn' may in some implementations 
     * return an Attribute whose getId() field returns 'commonName'.
     * </p>
     *
     * @param alias an aliased name of the attribute identifier
     * @return the attribute associated with the alias
     */
    EntryAttribute get( String alias );


    /**
     * <p>
     * Put some new ClientAttribute using the User Provided ID. 
     * No value is inserted. 
     * </p>
     * <p>
     * If an existing Attribute is found, it will be replaced by an
     * empty attribute, and returned to the caller.
     * </p>
     * 
     * @param upIds The user provided IDs of the AttributeTypes to add.
     * @return A list of replaced Attributes.
     */
    List<EntryAttribute> set( String... upIds );


    /**
     * Set this entry's DN.
     *
     * @param dn The DN associated with this entry
     */
    void setDn( LdapDN dn );


    /**
     * Returns an enumeration containing the zero or more attributes in the
     * collection. The behavior of the enumeration is not specified if the
     * attribute collection is changed.
     *
     * @return an enumeration of all contained attributes
     */
    Iterator<EntryAttribute> iterator();


    /**
     * Add some Attributes to the current Entry.
     *
     * @param attributes The attributes to add
     * @throws NamingException If we can't add any of the attributes
     */
    void add( EntryAttribute... attributes ) throws NamingException;


    /**
     * Add some String values to the current Entry.
     *
     * @param upId The user provided ID of the attribute we want to add 
     * some values to
     * @param values The list of String values to add
     * @throws NamingException If we can't add any of the values
     */
    void add( String upId, String... values ) throws NamingException;


    /**
     * Add some binary values to the current Entry.
     *
     * @param upId The user provided ID of the attribute we want to add 
     * some values to
     * @param values The list of binary values to add
     * @throws NamingException If we can't add any of the values
     */
    void add( String upId, byte[]... values ) throws NamingException;


    /**
     * Add some Values to the current Entry.
     *
     * @param upId The user provided ID of the attribute we want to add 
     * some values to
     * @param values The list of Values to add
     * @throws NamingException If we can't add any of the values
     */
    void add( String upId, Value<?>... values ) throws NamingException;


    /**
     * <p>
     * Places attributes in the attribute collection. 
     * </p>
     * <p>If there is already an attribute with the same ID as any of the 
     * new attributes, the old ones are removed from the collection and 
     * are returned by this method. If there was no attribute with the 
     * same ID the return value is <code>null</code>.
     *</p>
     *
     * @param attributes the attributes to be put
     * @return the old attributes with the same OID, if exist; otherwise
     *         <code>null</code>
     * @exception NamingException if the operation fails
     */
    List<EntryAttribute> put( EntryAttribute... attributes ) throws NamingException;


    /**
     * <p>
     * Put an attribute (represented by its ID and some binary values) into an entry. 
     * </p>
     * <p> 
     * If the attribute already exists, the previous attribute will be 
     * replaced and returned.
     * </p>
     *
     * @param upId The attribute ID
     * @param values The list of binary values to put. It can be empty.
     * @return The replaced attribute
     */
    EntryAttribute put( String upId, byte[]... values );


    /**
     * <p>
     * Put an attribute (represented by its ID and some String values) into an entry. 
     * </p>
     * <p> 
     * If the attribute already exists, the previous attribute will be 
     * replaced and returned.
     * </p>
     *
     * @param upId The attribute ID
     * @param values The list of String values to put. It can be empty.
     * @return The replaced attribute
     */
    EntryAttribute put( String upId, String... values );


    /**
     * <p>
     * Put an attribute (represented by its ID and some values) into an entry. 
     * </p>
     * <p> 
     * If the attribute already exists, the previous attribute will be 
     * replaced and returned.
     * </p>
     *
     * @param upId The attribute ID
     * @param values The list of values to put. It can be empty.
     * @return The replaced attribute
     */
    EntryAttribute put( String upId, Value<?>... values );


    /**
      * Removes the specified attributes. The removed attributes are
      * returned by this method. If there were no attribute the return value
      * is <code>null</code>.
      *
      * @param attributes the attributes to be removed
      * @return the removed attribute, if exists; otherwise <code>null</code>
      */
    List<EntryAttribute> remove( EntryAttribute... attributes ) throws NamingException;


    /**
     * <p>
     * Removes the specified binary values from an attribute.
     * </p>
     * <p>
     * If at least one value is removed, this method returns <code>true</code>.
     * </p>
     * <p>
     * If there is no more value after having removed the values, the attribute
     * will be removed too.
     * </p>
     * <p>
     * If the attribute does not exist, nothing is done and the method returns 
     * <code>false</code>
     * </p> 
     *
     * @param upId The attribute ID  
     * @param attributes the attributes to be removed
     * @return <code>true</code> if at least a value is removed, <code>false</code>
     * if not all the values have been removed or if the attribute does not exist. 
     */
    boolean remove( String upId, byte[]... values ) throws NamingException;


    /**
     * <p>
     * Removes the specified String values from an attribute.
     * </p>
     * <p>
     * If at least one value is removed, this method returns <code>true</code>.
     * </p>
     * <p>
     * If there is no more value after havong removed the values, the attribute
     * will be removed too.
     * </p>
     * <p>
     * If the attribute does not exist, nothing is done and the method returns 
     * <code>false</code>
     * </p> 
     *
     * @param upId The attribute ID  
     * @param attributes the attributes to be removed
     * @return <code>true</code> if at least a value is removed, <code>false</code>
     * if no values have been removed or if the attribute does not exist. 
     */
    boolean remove( String upId, String... values ) throws NamingException;


    /**
     * <p>
     * Removes the specified values from an attribute.
     * </p>
     * <p>
     * If at least one value is removed, this method returns <code>true</code>.
     * </p>
     * <p>
     * If there is no more value after having removed the values, the attribute
     * will be removed too.
     * </p>
     * <p>
     * If the attribute does not exist, nothing is done and the method returns 
     * <code>false</code>
     * </p> 
     *
     * @param upId The attribute ID  
     * @param attributes the attributes to be removed
     * @return <code>true</code> if at least a value is removed, <code>false</code>
     * if not all the values have been removed or if the attribute does not exist. 
     */
    boolean remove( String upId, Value<?>... values ) throws NamingException;


    /**
      * <p>
      * Removes the attribute with the specified alias. 
      * </p>
      * <p>
      * The removed attribute are returned by this method. 
      * </p>
      * <p>
      * If there is no attribute with the specified alias,
      * the return value is <code>null</code>.
      * </p>
      *
      * @param attributes an aliased name of the attribute to be removed
      * @return the removed attributes, if any, as a list; otherwise <code>null</code>
      */
    List<EntryAttribute> removeAttributes( String... attributes );


    /**
     * <p>
     * Checks if an entry contains a list of attributes.
     * </p>
     * <p>
     * If the list is null or empty, this method will return <code>true</code>
     * if the entry has no attribute, <code>false</code> otherwise.
     * </p>
     *
     * @param attributes The Attributes to look for
     * @return <code>true</code> if all the attributes are found within 
     * the entry, <code>false</code> if at least one of them is not present.
     * @throws NamingException If the attribute does not exist
     */
    boolean contains( EntryAttribute... attributes ) throws NamingException;


    /**
     * Checks if an entry contains an attribute with some binary values.
     *
     * @param id The Attribute we are looking for.
     * @param values The searched values.
     * @return <code>true</code> if all the values are found within the attribute,
     * false if at least one value is not present or if the ID is not valid. 
     */
    boolean contains( String upId, byte[]... values );


    /**
     * Checks if an entry contains an attribute with some String values.
     *
     * @param id The Attribute we are looking for.
     * @param values The searched values.
     * @return <code>true</code> if all the values are found within the attribute,
     * false if at least one value is not present or if the ID is not valid. 
     */
    boolean contains( String upId, String... values );


    /**
     * Checks if an entry contains an attribute with some values.
     *
     * @param id The Attribute we are looking for.
     * @param values The searched values.
     * @return <code>true</code> if all the values are found within the attribute,
     * false if at least one value is not present or if the ID is not valid. 
     */
    boolean contains( String upId, Value<?>... values );


    /**
     * Checks if an entry contains some specific attributes.
     *
     * @param attributes The Attributes to look for.
     * @return <code>true</code> if the attributes are all found within the entry.
     */
    boolean containsAttribute( String... attributes );

    
    /**
     * Returns the number of attributes.
     *
     * @return the number of attributes
     */
    int size();
}
<|MERGE_RESOLUTION|>--- conflicted
+++ resolved
@@ -1,405 +1,402 @@
-/*
- * Licensed to the Apache Software Foundation (ASF) under one
- * or more contributor license agreements.  See the NOTICE file
- * distributed with this work for additional information
- * regarding copyright ownership.  The ASF licenses this file
- * to you under the Apache License, Version 2.0 (the
- * "License"); you may not use this file except in compliance
- * with the License.  You may obtain a copy of the License at
- *
- *  http://www.apache.org/licenses/LICENSE-2.0
- *
- * Unless required by applicable law or agreed to in writing,
- * software distributed under the License is distributed on an
- * "AS IS" BASIS, WITHOUT WARRANTIES OR CONDITIONS OF ANY
- * KIND, either express or implied.  See the License for the
- * specific language governing permissions and limitations
- * under the License.
- */
-package org.apache.directory.shared.ldap.entry;
-
-
-<<<<<<< HEAD
-=======
-import java.io.Externalizable;
->>>>>>> 45164ce9
-import java.util.Iterator;
-import java.util.List;
-
-import javax.naming.NamingException;
-
-import org.apache.directory.shared.ldap.name.LdapDN;
-
-
-/**
- * <p>
- * This interface represent a LDAP entry. An LDAP entry contains :
- * <li> A distinguished name (DN)</li>
- * <li> A list of attributes</li>
- * </p>
- * <p>
- * The available methods on this object are described in this interface.
- * </p>
- * <p>
- * This interface is used by the serverEntry and clientEntry interfaces.
- *</p>
- * @author <a href="mailto:dev@directory.apache.org">Apache Directory Project</a>
- * @version $Rev$, $Date$
- */
-public interface Entry extends Cloneable, Iterable<EntryAttribute>, Externalizable
-{
-    /**
-     * Remove all the attributes for this entry. The DN is not reset
-     */
-    void clear();
-
-
-    /**
-     * Clone the current entry
-     */
-    Entry clone();
-
-
-    /**
-     * Get this entry's DN.
-     *
-     * @return The entry's DN
-     */
-    LdapDN getDn();
-
-
-    /**
-     * Tells if an entry as a specific ObjectClass value
-     * 
-     * @param objectClass The ObjectClassw we want to check
-     * @return <code>true</code> if the ObjectClass value is present 
-     * in the ObjectClass attribute
-     */
-    boolean hasObjectClass( String objectClass );
-
-
-    /**
-     * <p>
-     * Returns the attribute with the specified alias. The return value
-     * is <code>null</code> if no match is found.  
-     * </p>
-     * <p>An Attribute with an id different from the supplied alias may 
-     * be returned: for example a call with 'cn' may in some implementations 
-     * return an Attribute whose getId() field returns 'commonName'.
-     * </p>
-     *
-     * @param alias an aliased name of the attribute identifier
-     * @return the attribute associated with the alias
-     */
-    EntryAttribute get( String alias );
-
-
-    /**
-     * <p>
-     * Put some new ClientAttribute using the User Provided ID. 
-     * No value is inserted. 
-     * </p>
-     * <p>
-     * If an existing Attribute is found, it will be replaced by an
-     * empty attribute, and returned to the caller.
-     * </p>
-     * 
-     * @param upIds The user provided IDs of the AttributeTypes to add.
-     * @return A list of replaced Attributes.
-     */
-    List<EntryAttribute> set( String... upIds );
-
-
-    /**
-     * Set this entry's DN.
-     *
-     * @param dn The DN associated with this entry
-     */
-    void setDn( LdapDN dn );
-
-
-    /**
-     * Returns an enumeration containing the zero or more attributes in the
-     * collection. The behavior of the enumeration is not specified if the
-     * attribute collection is changed.
-     *
-     * @return an enumeration of all contained attributes
-     */
-    Iterator<EntryAttribute> iterator();
-
-
-    /**
-     * Add some Attributes to the current Entry.
-     *
-     * @param attributes The attributes to add
-     * @throws NamingException If we can't add any of the attributes
-     */
-    void add( EntryAttribute... attributes ) throws NamingException;
-
-
-    /**
-     * Add some String values to the current Entry.
-     *
-     * @param upId The user provided ID of the attribute we want to add 
-     * some values to
-     * @param values The list of String values to add
-     * @throws NamingException If we can't add any of the values
-     */
-    void add( String upId, String... values ) throws NamingException;
-
-
-    /**
-     * Add some binary values to the current Entry.
-     *
-     * @param upId The user provided ID of the attribute we want to add 
-     * some values to
-     * @param values The list of binary values to add
-     * @throws NamingException If we can't add any of the values
-     */
-    void add( String upId, byte[]... values ) throws NamingException;
-
-
-    /**
-     * Add some Values to the current Entry.
-     *
-     * @param upId The user provided ID of the attribute we want to add 
-     * some values to
-     * @param values The list of Values to add
-     * @throws NamingException If we can't add any of the values
-     */
-    void add( String upId, Value<?>... values ) throws NamingException;
-
-
-    /**
-     * <p>
-     * Places attributes in the attribute collection. 
-     * </p>
-     * <p>If there is already an attribute with the same ID as any of the 
-     * new attributes, the old ones are removed from the collection and 
-     * are returned by this method. If there was no attribute with the 
-     * same ID the return value is <code>null</code>.
-     *</p>
-     *
-     * @param attributes the attributes to be put
-     * @return the old attributes with the same OID, if exist; otherwise
-     *         <code>null</code>
-     * @exception NamingException if the operation fails
-     */
-    List<EntryAttribute> put( EntryAttribute... attributes ) throws NamingException;
-
-
-    /**
-     * <p>
-     * Put an attribute (represented by its ID and some binary values) into an entry. 
-     * </p>
-     * <p> 
-     * If the attribute already exists, the previous attribute will be 
-     * replaced and returned.
-     * </p>
-     *
-     * @param upId The attribute ID
-     * @param values The list of binary values to put. It can be empty.
-     * @return The replaced attribute
-     */
-    EntryAttribute put( String upId, byte[]... values );
-
-
-    /**
-     * <p>
-     * Put an attribute (represented by its ID and some String values) into an entry. 
-     * </p>
-     * <p> 
-     * If the attribute already exists, the previous attribute will be 
-     * replaced and returned.
-     * </p>
-     *
-     * @param upId The attribute ID
-     * @param values The list of String values to put. It can be empty.
-     * @return The replaced attribute
-     */
-    EntryAttribute put( String upId, String... values );
-
-
-    /**
-     * <p>
-     * Put an attribute (represented by its ID and some values) into an entry. 
-     * </p>
-     * <p> 
-     * If the attribute already exists, the previous attribute will be 
-     * replaced and returned.
-     * </p>
-     *
-     * @param upId The attribute ID
-     * @param values The list of values to put. It can be empty.
-     * @return The replaced attribute
-     */
-    EntryAttribute put( String upId, Value<?>... values );
-
-
-    /**
-      * Removes the specified attributes. The removed attributes are
-      * returned by this method. If there were no attribute the return value
-      * is <code>null</code>.
-      *
-      * @param attributes the attributes to be removed
-      * @return the removed attribute, if exists; otherwise <code>null</code>
-      */
-    List<EntryAttribute> remove( EntryAttribute... attributes ) throws NamingException;
-
-
-    /**
-     * <p>
-     * Removes the specified binary values from an attribute.
-     * </p>
-     * <p>
-     * If at least one value is removed, this method returns <code>true</code>.
-     * </p>
-     * <p>
-     * If there is no more value after having removed the values, the attribute
-     * will be removed too.
-     * </p>
-     * <p>
-     * If the attribute does not exist, nothing is done and the method returns 
-     * <code>false</code>
-     * </p> 
-     *
-     * @param upId The attribute ID  
-     * @param attributes the attributes to be removed
-     * @return <code>true</code> if at least a value is removed, <code>false</code>
-     * if not all the values have been removed or if the attribute does not exist. 
-     */
-    boolean remove( String upId, byte[]... values ) throws NamingException;
-
-
-    /**
-     * <p>
-     * Removes the specified String values from an attribute.
-     * </p>
-     * <p>
-     * If at least one value is removed, this method returns <code>true</code>.
-     * </p>
-     * <p>
-     * If there is no more value after havong removed the values, the attribute
-     * will be removed too.
-     * </p>
-     * <p>
-     * If the attribute does not exist, nothing is done and the method returns 
-     * <code>false</code>
-     * </p> 
-     *
-     * @param upId The attribute ID  
-     * @param attributes the attributes to be removed
-     * @return <code>true</code> if at least a value is removed, <code>false</code>
-     * if no values have been removed or if the attribute does not exist. 
-     */
-    boolean remove( String upId, String... values ) throws NamingException;
-
-
-    /**
-     * <p>
-     * Removes the specified values from an attribute.
-     * </p>
-     * <p>
-     * If at least one value is removed, this method returns <code>true</code>.
-     * </p>
-     * <p>
-     * If there is no more value after having removed the values, the attribute
-     * will be removed too.
-     * </p>
-     * <p>
-     * If the attribute does not exist, nothing is done and the method returns 
-     * <code>false</code>
-     * </p> 
-     *
-     * @param upId The attribute ID  
-     * @param attributes the attributes to be removed
-     * @return <code>true</code> if at least a value is removed, <code>false</code>
-     * if not all the values have been removed or if the attribute does not exist. 
-     */
-    boolean remove( String upId, Value<?>... values ) throws NamingException;
-
-
-    /**
-      * <p>
-      * Removes the attribute with the specified alias. 
-      * </p>
-      * <p>
-      * The removed attribute are returned by this method. 
-      * </p>
-      * <p>
-      * If there is no attribute with the specified alias,
-      * the return value is <code>null</code>.
-      * </p>
-      *
-      * @param attributes an aliased name of the attribute to be removed
-      * @return the removed attributes, if any, as a list; otherwise <code>null</code>
-      */
-    List<EntryAttribute> removeAttributes( String... attributes );
-
-
-    /**
-     * <p>
-     * Checks if an entry contains a list of attributes.
-     * </p>
-     * <p>
-     * If the list is null or empty, this method will return <code>true</code>
-     * if the entry has no attribute, <code>false</code> otherwise.
-     * </p>
-     *
-     * @param attributes The Attributes to look for
-     * @return <code>true</code> if all the attributes are found within 
-     * the entry, <code>false</code> if at least one of them is not present.
-     * @throws NamingException If the attribute does not exist
-     */
-    boolean contains( EntryAttribute... attributes ) throws NamingException;
-
-
-    /**
-     * Checks if an entry contains an attribute with some binary values.
-     *
-     * @param id The Attribute we are looking for.
-     * @param values The searched values.
-     * @return <code>true</code> if all the values are found within the attribute,
-     * false if at least one value is not present or if the ID is not valid. 
-     */
-    boolean contains( String upId, byte[]... values );
-
-
-    /**
-     * Checks if an entry contains an attribute with some String values.
-     *
-     * @param id The Attribute we are looking for.
-     * @param values The searched values.
-     * @return <code>true</code> if all the values are found within the attribute,
-     * false if at least one value is not present or if the ID is not valid. 
-     */
-    boolean contains( String upId, String... values );
-
-
-    /**
-     * Checks if an entry contains an attribute with some values.
-     *
-     * @param id The Attribute we are looking for.
-     * @param values The searched values.
-     * @return <code>true</code> if all the values are found within the attribute,
-     * false if at least one value is not present or if the ID is not valid. 
-     */
-    boolean contains( String upId, Value<?>... values );
-
-
-    /**
-     * Checks if an entry contains some specific attributes.
-     *
-     * @param attributes The Attributes to look for.
-     * @return <code>true</code> if the attributes are all found within the entry.
-     */
-    boolean containsAttribute( String... attributes );
-
-    
-    /**
-     * Returns the number of attributes.
-     *
-     * @return the number of attributes
-     */
-    int size();
-}
+/*
+ * Licensed to the Apache Software Foundation (ASF) under one
+ * or more contributor license agreements.  See the NOTICE file
+ * distributed with this work for additional information
+ * regarding copyright ownership.  The ASF licenses this file
+ * to you under the Apache License, Version 2.0 (the
+ * "License"); you may not use this file except in compliance
+ * with the License.  You may obtain a copy of the License at
+ *
+ *  http://www.apache.org/licenses/LICENSE-2.0
+ *
+ * Unless required by applicable law or agreed to in writing,
+ * software distributed under the License is distributed on an
+ * "AS IS" BASIS, WITHOUT WARRANTIES OR CONDITIONS OF ANY
+ * KIND, either express or implied.  See the License for the
+ * specific language governing permissions and limitations
+ * under the License.
+ */
+package org.apache.directory.shared.ldap.entry;
+
+
+import java.io.Externalizable;
+import java.util.Iterator;
+import java.util.List;
+
+import javax.naming.NamingException;
+
+import org.apache.directory.shared.ldap.name.LdapDN;
+
+
+/**
+ * <p>
+ * This interface represent a LDAP entry. An LDAP entry contains :
+ * <li> A distinguished name (DN)</li>
+ * <li> A list of attributes</li>
+ * </p>
+ * <p>
+ * The available methods on this object are described in this interface.
+ * </p>
+ * <p>
+ * This interface is used by the serverEntry and clientEntry interfaces.
+ *</p>
+ * @author <a href="mailto:dev@directory.apache.org">Apache Directory Project</a>
+ * @version $Rev$, $Date$
+ */
+public interface Entry extends Cloneable, Iterable<EntryAttribute>, Externalizable
+{
+    /**
+     * Remove all the attributes for this entry. The DN is not reset
+     */
+    void clear();
+
+
+    /**
+     * Clone the current entry
+     */
+    Entry clone();
+
+
+    /**
+     * Get this entry's DN.
+     *
+     * @return The entry's DN
+     */
+    LdapDN getDn();
+
+
+    /**
+     * Tells if an entry as a specific ObjectClass value
+     * 
+     * @param objectClass The ObjectClassw we want to check
+     * @return <code>true</code> if the ObjectClass value is present 
+     * in the ObjectClass attribute
+     */
+    boolean hasObjectClass( String objectClass );
+
+
+    /**
+     * <p>
+     * Returns the attribute with the specified alias. The return value
+     * is <code>null</code> if no match is found.  
+     * </p>
+     * <p>An Attribute with an id different from the supplied alias may 
+     * be returned: for example a call with 'cn' may in some implementations 
+     * return an Attribute whose getId() field returns 'commonName'.
+     * </p>
+     *
+     * @param alias an aliased name of the attribute identifier
+     * @return the attribute associated with the alias
+     */
+    EntryAttribute get( String alias );
+
+
+    /**
+     * <p>
+     * Put some new ClientAttribute using the User Provided ID. 
+     * No value is inserted. 
+     * </p>
+     * <p>
+     * If an existing Attribute is found, it will be replaced by an
+     * empty attribute, and returned to the caller.
+     * </p>
+     * 
+     * @param upIds The user provided IDs of the AttributeTypes to add.
+     * @return A list of replaced Attributes.
+     */
+    List<EntryAttribute> set( String... upIds );
+
+
+    /**
+     * Set this entry's DN.
+     *
+     * @param dn The DN associated with this entry
+     */
+    void setDn( LdapDN dn );
+
+
+    /**
+     * Returns an enumeration containing the zero or more attributes in the
+     * collection. The behavior of the enumeration is not specified if the
+     * attribute collection is changed.
+     *
+     * @return an enumeration of all contained attributes
+     */
+    Iterator<EntryAttribute> iterator();
+
+
+    /**
+     * Add some Attributes to the current Entry.
+     *
+     * @param attributes The attributes to add
+     * @throws NamingException If we can't add any of the attributes
+     */
+    void add( EntryAttribute... attributes ) throws NamingException;
+
+
+    /**
+     * Add some String values to the current Entry.
+     *
+     * @param upId The user provided ID of the attribute we want to add 
+     * some values to
+     * @param values The list of String values to add
+     * @throws NamingException If we can't add any of the values
+     */
+    void add( String upId, String... values ) throws NamingException;
+
+
+    /**
+     * Add some binary values to the current Entry.
+     *
+     * @param upId The user provided ID of the attribute we want to add 
+     * some values to
+     * @param values The list of binary values to add
+     * @throws NamingException If we can't add any of the values
+     */
+    void add( String upId, byte[]... values ) throws NamingException;
+
+
+    /**
+     * Add some Values to the current Entry.
+     *
+     * @param upId The user provided ID of the attribute we want to add 
+     * some values to
+     * @param values The list of Values to add
+     * @throws NamingException If we can't add any of the values
+     */
+    void add( String upId, Value<?>... values ) throws NamingException;
+
+
+    /**
+     * <p>
+     * Places attributes in the attribute collection. 
+     * </p>
+     * <p>If there is already an attribute with the same ID as any of the 
+     * new attributes, the old ones are removed from the collection and 
+     * are returned by this method. If there was no attribute with the 
+     * same ID the return value is <code>null</code>.
+     *</p>
+     *
+     * @param attributes the attributes to be put
+     * @return the old attributes with the same OID, if exist; otherwise
+     *         <code>null</code>
+     * @exception NamingException if the operation fails
+     */
+    List<EntryAttribute> put( EntryAttribute... attributes ) throws NamingException;
+
+
+    /**
+     * <p>
+     * Put an attribute (represented by its ID and some binary values) into an entry. 
+     * </p>
+     * <p> 
+     * If the attribute already exists, the previous attribute will be 
+     * replaced and returned.
+     * </p>
+     *
+     * @param upId The attribute ID
+     * @param values The list of binary values to put. It can be empty.
+     * @return The replaced attribute
+     */
+    EntryAttribute put( String upId, byte[]... values );
+
+
+    /**
+     * <p>
+     * Put an attribute (represented by its ID and some String values) into an entry. 
+     * </p>
+     * <p> 
+     * If the attribute already exists, the previous attribute will be 
+     * replaced and returned.
+     * </p>
+     *
+     * @param upId The attribute ID
+     * @param values The list of String values to put. It can be empty.
+     * @return The replaced attribute
+     */
+    EntryAttribute put( String upId, String... values );
+
+
+    /**
+     * <p>
+     * Put an attribute (represented by its ID and some values) into an entry. 
+     * </p>
+     * <p> 
+     * If the attribute already exists, the previous attribute will be 
+     * replaced and returned.
+     * </p>
+     *
+     * @param upId The attribute ID
+     * @param values The list of values to put. It can be empty.
+     * @return The replaced attribute
+     */
+    EntryAttribute put( String upId, Value<?>... values );
+
+
+    /**
+      * Removes the specified attributes. The removed attributes are
+      * returned by this method. If there were no attribute the return value
+      * is <code>null</code>.
+      *
+      * @param attributes the attributes to be removed
+      * @return the removed attribute, if exists; otherwise <code>null</code>
+      */
+    List<EntryAttribute> remove( EntryAttribute... attributes ) throws NamingException;
+
+
+    /**
+     * <p>
+     * Removes the specified binary values from an attribute.
+     * </p>
+     * <p>
+     * If at least one value is removed, this method returns <code>true</code>.
+     * </p>
+     * <p>
+     * If there is no more value after having removed the values, the attribute
+     * will be removed too.
+     * </p>
+     * <p>
+     * If the attribute does not exist, nothing is done and the method returns 
+     * <code>false</code>
+     * </p> 
+     *
+     * @param upId The attribute ID  
+     * @param attributes the attributes to be removed
+     * @return <code>true</code> if at least a value is removed, <code>false</code>
+     * if not all the values have been removed or if the attribute does not exist. 
+     */
+    boolean remove( String upId, byte[]... values ) throws NamingException;
+
+
+    /**
+     * <p>
+     * Removes the specified String values from an attribute.
+     * </p>
+     * <p>
+     * If at least one value is removed, this method returns <code>true</code>.
+     * </p>
+     * <p>
+     * If there is no more value after havong removed the values, the attribute
+     * will be removed too.
+     * </p>
+     * <p>
+     * If the attribute does not exist, nothing is done and the method returns 
+     * <code>false</code>
+     * </p> 
+     *
+     * @param upId The attribute ID  
+     * @param attributes the attributes to be removed
+     * @return <code>true</code> if at least a value is removed, <code>false</code>
+     * if no values have been removed or if the attribute does not exist. 
+     */
+    boolean remove( String upId, String... values ) throws NamingException;
+
+
+    /**
+     * <p>
+     * Removes the specified values from an attribute.
+     * </p>
+     * <p>
+     * If at least one value is removed, this method returns <code>true</code>.
+     * </p>
+     * <p>
+     * If there is no more value after having removed the values, the attribute
+     * will be removed too.
+     * </p>
+     * <p>
+     * If the attribute does not exist, nothing is done and the method returns 
+     * <code>false</code>
+     * </p> 
+     *
+     * @param upId The attribute ID  
+     * @param attributes the attributes to be removed
+     * @return <code>true</code> if at least a value is removed, <code>false</code>
+     * if not all the values have been removed or if the attribute does not exist. 
+     */
+    boolean remove( String upId, Value<?>... values ) throws NamingException;
+
+
+    /**
+      * <p>
+      * Removes the attribute with the specified alias. 
+      * </p>
+      * <p>
+      * The removed attribute are returned by this method. 
+      * </p>
+      * <p>
+      * If there is no attribute with the specified alias,
+      * the return value is <code>null</code>.
+      * </p>
+      *
+      * @param attributes an aliased name of the attribute to be removed
+      * @return the removed attributes, if any, as a list; otherwise <code>null</code>
+      */
+    List<EntryAttribute> removeAttributes( String... attributes );
+
+
+    /**
+     * <p>
+     * Checks if an entry contains a list of attributes.
+     * </p>
+     * <p>
+     * If the list is null or empty, this method will return <code>true</code>
+     * if the entry has no attribute, <code>false</code> otherwise.
+     * </p>
+     *
+     * @param attributes The Attributes to look for
+     * @return <code>true</code> if all the attributes are found within 
+     * the entry, <code>false</code> if at least one of them is not present.
+     * @throws NamingException If the attribute does not exist
+     */
+    boolean contains( EntryAttribute... attributes ) throws NamingException;
+
+
+    /**
+     * Checks if an entry contains an attribute with some binary values.
+     *
+     * @param id The Attribute we are looking for.
+     * @param values The searched values.
+     * @return <code>true</code> if all the values are found within the attribute,
+     * false if at least one value is not present or if the ID is not valid. 
+     */
+    boolean contains( String upId, byte[]... values );
+
+
+    /**
+     * Checks if an entry contains an attribute with some String values.
+     *
+     * @param id The Attribute we are looking for.
+     * @param values The searched values.
+     * @return <code>true</code> if all the values are found within the attribute,
+     * false if at least one value is not present or if the ID is not valid. 
+     */
+    boolean contains( String upId, String... values );
+
+
+    /**
+     * Checks if an entry contains an attribute with some values.
+     *
+     * @param id The Attribute we are looking for.
+     * @param values The searched values.
+     * @return <code>true</code> if all the values are found within the attribute,
+     * false if at least one value is not present or if the ID is not valid. 
+     */
+    boolean contains( String upId, Value<?>... values );
+
+
+    /**
+     * Checks if an entry contains some specific attributes.
+     *
+     * @param attributes The Attributes to look for.
+     * @return <code>true</code> if the attributes are all found within the entry.
+     */
+    boolean containsAttribute( String... attributes );
+
+    
+    /**
+     * Returns the number of attributes.
+     *
+     * @return the number of attributes
+     */
+    int size();
+}