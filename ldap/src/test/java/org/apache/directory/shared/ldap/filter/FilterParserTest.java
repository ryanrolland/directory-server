--- conflicted
+++ resolved
@@ -638,11 +638,7 @@
     {
         SimpleNode node = ( SimpleNode ) FilterParser.parse( "(ou=)" );
         assertEquals( "ou", node.getAttribute() );
-<<<<<<< HEAD
-        assertEquals( "", node.getValue() );
-=======
         assertEquals( "", node.getValue().get() );
->>>>>>> e0d67fd6
         assertTrue( node instanceof EqualityNode );
     }
 
