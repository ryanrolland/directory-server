/*
 *  Licensed to the Apache Software Foundation (ASF) under one
 *  or more contributor license agreements.  See the NOTICE file
 *  distributed with this work for additional information
 *  regarding copyright ownership.  The ASF licenses this file
 *  to you under the Apache License, Version 2.0 (the
 *  "License"); you may not use this file except in compliance
 *  with the License.  You may obtain a copy of the License at
 *  
 *    http://www.apache.org/licenses/LICENSE-2.0
 *  
 *  Unless required by applicable law or agreed to in writing,
 *  software distributed under the License is distributed on an
 *  "AS IS" BASIS, WITHOUT WARRANTIES OR CONDITIONS OF ANY
 *  KIND, either express or implied.  See the License for the
 *  specific language governing permissions and limitations
 *  under the License. 
 *  
 */
package org.apache.directory.server.core.entry;


import java.util.HashMap;
import java.util.HashSet;
import java.util.Map;
import java.util.Set;

import org.apache.directory.server.schema.bootstrap.ApacheSchema;
import org.apache.directory.server.schema.bootstrap.ApachemetaSchema;
import org.apache.directory.server.schema.bootstrap.BootstrapSchemaLoader;
import org.apache.directory.server.schema.bootstrap.CoreSchema;
import org.apache.directory.server.schema.bootstrap.CosineSchema;
import org.apache.directory.server.schema.bootstrap.InetorgpersonSchema;
import org.apache.directory.server.schema.bootstrap.Schema;
import org.apache.directory.server.schema.bootstrap.SystemSchema;
import org.apache.directory.server.schema.registries.DefaultOidRegistry;
import org.apache.directory.server.schema.registries.DefaultRegistries;
import org.apache.directory.server.schema.registries.OidRegistry;
import org.apache.directory.server.schema.registries.Registries;
import org.apache.directory.shared.ldap.entry.EntryAttribute;
import org.apache.directory.shared.ldap.name.LdapDN;
import org.apache.directory.shared.ldap.schema.DeepTrimToLowerNormalizer;
import org.apache.directory.shared.ldap.schema.OidNormalizer;
import org.apache.directory.shared.ldap.util.StringTools;

import static org.junit.Assert.assertEquals;
import org.junit.BeforeClass;
import org.junit.Test;


/**
 * Test the ServerEntry serialization/deserialization class
 *
 * @author <a href="mailto:dev@directory.apache.org">Apache Directory Project</a>
 * @version $Rev$, $Date$
 */
public class ServerEntrySerializerTest
{
    private static BootstrapSchemaLoader loader;
    private static Registries registries;
    private static OidRegistry oidRegistry;
    private static Map<String, OidNormalizer> oids;
    private static Map<String, OidNormalizer> oidOids;

    /**
     * Initialize the registries once for the whole test suite
     */
    @BeforeClass
    public static void setup() throws Exception
    {
        loader = new BootstrapSchemaLoader();
        oidRegistry = new DefaultOidRegistry();
        registries = new DefaultRegistries( "bootstrap", loader, oidRegistry );
        
        // load essential bootstrap schemas 
        Set<Schema> bootstrapSchemas = new HashSet<Schema>();
        bootstrapSchemas.add( new ApachemetaSchema() );
        bootstrapSchemas.add( new ApacheSchema() );
        bootstrapSchemas.add( new CoreSchema() );
        bootstrapSchemas.add( new SystemSchema() );
        bootstrapSchemas.add( new InetorgpersonSchema() );
        bootstrapSchemas.add( new CosineSchema() );
        loader.loadWithDependencies( bootstrapSchemas, registries );
        
        oids = new HashMap<String, OidNormalizer>();

        oids.put( "dc", new OidNormalizer( "dc", new DeepTrimToLowerNormalizer() ) );
        oids.put( "domaincomponent", new OidNormalizer( "dc", new DeepTrimToLowerNormalizer() ) );
        oids.put( "0.9.2342.19200300.100.1.25", new OidNormalizer( "dc", new DeepTrimToLowerNormalizer() ) );
        oids.put( "ou", new OidNormalizer( "ou", new DeepTrimToLowerNormalizer() ) );
        oids.put( "organizationalUnitName", new OidNormalizer( "ou", new DeepTrimToLowerNormalizer() ) );
        oids.put( "2.5.4.11", new OidNormalizer( "ou", new DeepTrimToLowerNormalizer() ) );
    
    
        // Another map where we store OIDs instead of names.
        oidOids = new HashMap<String, OidNormalizer>();

        oidOids.put( "dc", new OidNormalizer( "0.9.2342.19200300.100.1.25", new DeepTrimToLowerNormalizer() ) );
        oidOids.put( "domaincomponent", new OidNormalizer( "0.9.2342.19200300.100.1.25", new DeepTrimToLowerNormalizer() ) );
        oidOids.put( "0.9.2342.19200300.100.1.25", 
            new OidNormalizer( "0.9.2342.19200300.100.1.25", new DeepTrimToLowerNormalizer() ) );
        oidOids.put( "ou", new OidNormalizer( "2.5.4.11", new DeepTrimToLowerNormalizer() ) );
        oidOids.put( "organizationalUnitName", new OidNormalizer( "2.5.4.11", new DeepTrimToLowerNormalizer() ) );
        oidOids.put( "2.5.4.11", new OidNormalizer( "2.5.4.11", new DeepTrimToLowerNormalizer() ) );
    }

    
<<<<<<< HEAD
    @Test public void testSerializeEmtpyServerEntry() throws IOException
=======
    @Test public void testSerializeEmtpyServerEntry() throws Exception
>>>>>>> 6a3760ee
    {
        LdapDN dn = LdapDN.EMPTY_LDAPDN;
        ServerEntry entry = new DefaultServerEntry( registries, dn );

        ServerEntrySerializer ses = new ServerEntrySerializer( registries );
        
        byte[] data = ses.serialize( entry );
        
        ServerEntry result = (ServerEntry)ses.deserialize( data );
        
        assertEquals( entry, result );
    }

<<<<<<< HEAD
    @Test public void testSerializeDNServerEntry() throws IOException, NamingException
=======

    @Test public void testSerializeDNServerEntry() throws Exception
>>>>>>> 6a3760ee
    {
        LdapDN dn = new LdapDN( "cn=text, dc=example, dc=com" );
        dn.normalize( oids );
        
        ServerEntry entry = new DefaultServerEntry( registries, dn );

        ServerEntrySerializer ses = new ServerEntrySerializer( registries );
        
        byte[] data = ses.serialize( entry );
        
        ServerEntry result = (ServerEntry)ses.deserialize( data );
        
        assertEquals( entry, result );
    }


<<<<<<< HEAD
    @Test public void testSerializeServerEntryOC() throws IOException, NamingException
=======
    @Test public void testSerializeServerEntryOC() throws Exception
>>>>>>> 6a3760ee
    {
        LdapDN dn = new LdapDN( "cn=text, dc=example, dc=com" );
        dn.normalize( oids );
        
        ServerEntry entry = new DefaultServerEntry( registries, dn );
        entry.add( "objectClass", "top", "person", "inetOrgPerson", "organizationalPerson" );

        ServerEntrySerializer ses = new ServerEntrySerializer( registries );

        byte[] data = ses.serialize( entry );
        
        ServerEntry result = (ServerEntry)ses.deserialize( data );
        
        assertEquals( entry, result );
    }


<<<<<<< HEAD
    @Test public void testSerializeServerEntry() throws IOException, NamingException
=======
    @Test public void testSerializeServerEntry() throws Exception
>>>>>>> 6a3760ee
    {
        LdapDN dn = new LdapDN( "cn=text, dc=example, dc=com" );
        dn.normalize( oids );
        
        ServerEntry entry = new DefaultServerEntry( registries, dn );
        entry.add( "objectClass", "top", "person", "inetOrgPerson", "organizationalPerson" );
        entry.add( "cn", "text", "test" );
        entry.add( "SN", (String)null );
        entry.add( "userPassword", StringTools.getBytesUtf8( "password" ) );

        ServerEntrySerializer ses = new ServerEntrySerializer( registries );
        
        byte[] data = ses.serialize( entry );
        
        ServerEntry result = (ServerEntry)ses.deserialize( data );
        
        assertEquals( entry, result );
    }


    @Test public void testSerializeServerEntryWithEmptyDN() throws Exception
    {
        LdapDN dn = new LdapDN( "" );
        dn.normalize( oids );
        
        ServerEntry entry = new DefaultServerEntry( registries, dn );
        entry.add( "objectClass", "top", "person", "inetOrgPerson", "organizationalPerson" );
        entry.add( "cn", "text", "test" );
        entry.add( "SN", (String)null );
        entry.add( "userPassword", StringTools.getBytesUtf8( "password" ) );

        ServerEntrySerializer ses = new ServerEntrySerializer( registries );
        
        byte[] data = ses.serialize( entry );
        
        ServerEntry result = (ServerEntry)ses.deserialize( data );
        
        assertEquals( entry, result );
    }

    
    @Test public void testSerializeServerEntryWithNoAttributes() throws Exception
    {
        LdapDN dn = new LdapDN( "" );
        dn.normalize( oids );
        
        ServerEntry entry = new DefaultServerEntry( registries, dn );

        ServerEntrySerializer ses = new ServerEntrySerializer( registries );
        
        byte[] data = ses.serialize( entry );
        
        ServerEntry result = (ServerEntry)ses.deserialize( data );
        
        assertEquals( entry, result );
    }
    
    
    @Test public void testSerializeServerEntryWithAttributeNoValue() throws Exception
    {
        LdapDN dn = new LdapDN( "" );
        dn.normalize( oids );
        
        ServerEntry entry = new DefaultServerEntry( registries, dn );

        ServerEntrySerializer ses = new ServerEntrySerializer( registries );
        EntryAttribute oc = new DefaultServerAttribute( "ObjectClass", registries.getAttributeTypeRegistry().lookup( "objectclass" ) );
        entry.add( oc );
        
        byte[] data = ses.serialize( entry );
        
        ServerEntry result = (ServerEntry)ses.deserialize( data );
        
        assertEquals( entry, result );
    }


    @Test public void testSerializeServerEntryWithAttributeStringValue() throws Exception
    {
        LdapDN dn = new LdapDN( "" );
        dn.normalize( oids );
        
        ServerEntry entry = new DefaultServerEntry( registries, dn );

        ServerEntrySerializer ses = new ServerEntrySerializer( registries );
        entry.add( "ObjectClass", "top", "person" );
        
        byte[] data = ses.serialize( entry );
        
        ServerEntry result = (ServerEntry)ses.deserialize( data );
        
        assertEquals( entry, result );
    }


    @Test public void testSerializeServerEntryWithAttributeBinaryValue() throws Exception
    {
        LdapDN dn = new LdapDN( "" );
        dn.normalize( oids );
        
        ServerEntry entry = new DefaultServerEntry( registries, dn );

        ServerEntrySerializer ses = new ServerEntrySerializer( registries );
        entry.add( "userPassword", StringTools.getBytesUtf8( "secret" ) );
        
        byte[] data = ses.serialize( entry );
        
        ServerEntry result = (ServerEntry)ses.deserialize( data );
        
        assertEquals( entry, result );
    }
}<|MERGE_RESOLUTION|>--- conflicted
+++ resolved
@@ -105,11 +105,7 @@
     }
 
     
-<<<<<<< HEAD
-    @Test public void testSerializeEmtpyServerEntry() throws IOException
-=======
     @Test public void testSerializeEmtpyServerEntry() throws Exception
->>>>>>> 6a3760ee
     {
         LdapDN dn = LdapDN.EMPTY_LDAPDN;
         ServerEntry entry = new DefaultServerEntry( registries, dn );
@@ -123,12 +119,8 @@
         assertEquals( entry, result );
     }
 
-<<<<<<< HEAD
-    @Test public void testSerializeDNServerEntry() throws IOException, NamingException
-=======
 
     @Test public void testSerializeDNServerEntry() throws Exception
->>>>>>> 6a3760ee
     {
         LdapDN dn = new LdapDN( "cn=text, dc=example, dc=com" );
         dn.normalize( oids );
@@ -145,11 +137,7 @@
     }
 
 
-<<<<<<< HEAD
-    @Test public void testSerializeServerEntryOC() throws IOException, NamingException
-=======
     @Test public void testSerializeServerEntryOC() throws Exception
->>>>>>> 6a3760ee
     {
         LdapDN dn = new LdapDN( "cn=text, dc=example, dc=com" );
         dn.normalize( oids );
@@ -167,11 +155,7 @@
     }
 
 
-<<<<<<< HEAD
-    @Test public void testSerializeServerEntry() throws IOException, NamingException
-=======
     @Test public void testSerializeServerEntry() throws Exception
->>>>>>> 6a3760ee
     {
         LdapDN dn = new LdapDN( "cn=text, dc=example, dc=com" );
         dn.normalize( oids );
