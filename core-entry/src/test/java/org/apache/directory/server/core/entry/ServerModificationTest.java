/*
 *  Licensed to the Apache Software Foundation (ASF) under one
 *  or more contributor license agreements.  See the NOTICE file
 *  distributed with this work for additional information
 *  regarding copyright ownership.  The ASF licenses this file
 *  to you under the Apache License, Version 2.0 (the
 *  "License"); you may not use this file except in compliance
 *  with the License.  You may obtain a copy of the License at
 *  
 *    http://www.apache.org/licenses/LICENSE-2.0
 *  
 *  Unless required by applicable law or agreed to in writing,
 *  software distributed under the License is distributed on an
 *  "AS IS" BASIS, WITHOUT WARRANTIES OR CONDITIONS OF ANY
 *  KIND, either express or implied.  See the License for the
 *  specific language governing permissions and limitations
 *  under the License. 
 *  
 */
package org.apache.directory.server.core.entry;

<<<<<<< HEAD
=======
import java.io.ByteArrayInputStream;
import java.io.ByteArrayOutputStream;
import java.io.IOException;
import java.io.ObjectInputStream;
import java.io.ObjectOutputStream;
import java.util.HashSet;
import java.util.Set;

import javax.naming.NamingException;

import org.apache.directory.server.schema.bootstrap.ApacheSchema;
import org.apache.directory.server.schema.bootstrap.ApachemetaSchema;
import org.apache.directory.server.schema.bootstrap.BootstrapSchemaLoader;
import org.apache.directory.server.schema.bootstrap.CoreSchema;
import org.apache.directory.server.schema.bootstrap.CosineSchema;
import org.apache.directory.server.schema.bootstrap.InetorgpersonSchema;
import org.apache.directory.server.schema.bootstrap.Schema;
import org.apache.directory.server.schema.bootstrap.SystemSchema;
import org.apache.directory.server.schema.registries.DefaultOidRegistry;
import org.apache.directory.server.schema.registries.DefaultRegistries;
import org.apache.directory.server.schema.registries.OidRegistry;
import org.apache.directory.server.schema.registries.Registries;
import org.apache.directory.shared.ldap.entry.EntryAttribute;
>>>>>>> 6a3760ee
import org.apache.directory.shared.ldap.entry.Modification;
import org.apache.directory.shared.ldap.entry.ModificationOperation;
import org.apache.directory.shared.ldap.entry.client.ClientAttribute;
import org.apache.directory.shared.ldap.entry.client.ClientModification;
import org.apache.directory.shared.ldap.entry.client.DefaultClientAttribute;
import org.apache.directory.shared.ldap.schema.AttributeType;

import static org.junit.Assert.assertEquals;
<<<<<<< HEAD
import static org.junit.Assert.assertTrue;

=======
import static org.junit.Assert.assertFalse;
import static org.junit.Assert.assertTrue;
import static org.junit.Assert.assertNotSame;
import static org.junit.Assert.fail;

import org.junit.BeforeClass;
>>>>>>> 6a3760ee
import org.junit.Test;


/**
 * Test the ServerModification class
 *
 * @author <a href="mailto:dev@directory.apache.org">Apache Directory Project</a>
 * @version $Rev$, $Date$
 */
public class ServerModificationTest
{
<<<<<<< HEAD
    @Test public void testCreateServerModification()
=======
    private static BootstrapSchemaLoader loader;
    private static Registries registries;
    private static OidRegistry oidRegistry;
    private static AttributeType atCN;
    
    // A SINGLE-VALUE attribute
    private static AttributeType atC;   
    
    
    /**
     * Serialize a ServerModification
     */
    private ByteArrayOutputStream serializeValue( ServerModification value ) throws IOException
>>>>>>> 6a3760ee
    {
        ObjectOutputStream oOut = null;
        ByteArrayOutputStream out = new ByteArrayOutputStream();

        try
        {
            oOut = new ObjectOutputStream( out );
            value.serialize( oOut );
            oOut.flush();
        }
        catch ( IOException ioe )
        {
            throw ioe;
        }
        finally
        {
            try
            {
                if ( oOut != null )
                {
                    oOut.flush();
                    oOut.close();
                }
            }
            catch ( IOException ioe )
            {
                throw ioe;
            }
        }
        
        return out;
    }
    
    
    /**
     * Deserialize a ServerModification
     */
    private ServerModification deserializeValue( ByteArrayOutputStream out ) throws IOException, ClassNotFoundException, NamingException
    {
        ObjectInputStream oIn = null;
        ByteArrayInputStream in = new ByteArrayInputStream( out.toByteArray() );

        try
        {
            oIn = new ObjectInputStream( in );

            ServerModification value = new ServerModification();
            value.deserialize( oIn, registries.getAttributeTypeRegistry() );

            return value;
        }
        catch ( IOException ioe )
        {
            throw ioe;
        }
        finally
        {
            try
            {
                if ( oIn != null )
                {
                    oIn.close();
                }
            }
            catch ( IOException ioe )
            {
                throw ioe;
            }
        }
    }
    
    
    /**
     * Initialize the registries once for the whole test suite
     */
    @BeforeClass
    public static void setup() throws Exception
    {
        loader = new BootstrapSchemaLoader();
        oidRegistry = new DefaultOidRegistry();
        registries = new DefaultRegistries( "bootstrap", loader, oidRegistry );
        
        // load essential bootstrap schemas 
        Set<Schema> bootstrapSchemas = new HashSet<Schema>();
        bootstrapSchemas.add( new ApachemetaSchema() );
        bootstrapSchemas.add( new ApacheSchema() );
        bootstrapSchemas.add( new CoreSchema() );
        bootstrapSchemas.add( new SystemSchema() );
        bootstrapSchemas.add( new InetorgpersonSchema() );
        bootstrapSchemas.add( new CosineSchema() );
        loader.loadWithDependencies( bootstrapSchemas, registries );
        
        atCN = registries.getAttributeTypeRegistry().lookup( "cn" );
        atC = registries.getAttributeTypeRegistry().lookup( "c" );
    }


    @Test public void testCreateServerModification()
    {
        ServerAttribute attribute = new DefaultServerAttribute( atCN );
        attribute.add( "test1", "test2" );
        
        Modification mod = new ServerModification( ModificationOperation.ADD_ATTRIBUTE, attribute );
        Modification clone = mod.clone();
        
        attribute.remove( "test2" );
        
        ServerAttribute clonedAttribute = (ServerAttribute)clone.getAttribute();
        
        assertEquals( 1, mod.getAttribute().size() );
        assertTrue( mod.getAttribute().contains( "test1" ) );

        assertEquals( 2, clonedAttribute.size() );
        assertTrue( clone.getAttribute().contains( "test1" ) );
        assertTrue( clone.getAttribute().contains( "test2" ) );
    }
    
    
    /**
     * Test the copy constructor with a ServerModification
     *
     */
    @Test
    public void testCopyServerModification()
    {
        ServerAttribute attribute = new DefaultServerAttribute( atC );
        attribute.add( "test1", "test2" );
        Modification serverModification = new ServerModification( ModificationOperation.ADD_ATTRIBUTE, attribute );
        
        Modification copy = new ServerModification( registries, serverModification );
        
        assertTrue( copy instanceof ServerModification );
        assertEquals( copy, serverModification );
        
        serverModification.setOperation( ModificationOperation.REMOVE_ATTRIBUTE );
        assertEquals( ModificationOperation.ADD_ATTRIBUTE, copy.getOperation() );
        
        ServerAttribute attribute2 = new DefaultServerAttribute( atCN, "t" );
        serverModification.setAttribute( attribute2 );
        assertNotSame( attribute2, copy.getAttribute() );
    }
    
    
    /**
     * Test the copy constructor with a ClientModification
     *
     */
    @Test
    public void testCopyClientModification()
    {
        ClientAttribute attribute = new DefaultClientAttribute( atC.getName() );
        attribute.add( "test1", "test2" );
        Modification clientModification = new ClientModification( ModificationOperation.ADD_ATTRIBUTE, attribute );
        
        Modification copy = new ServerModification( registries, clientModification );
        
        assertTrue( copy instanceof ServerModification );
        assertFalse( copy instanceof ClientModification );
        assertFalse( copy.equals(  clientModification ) );
        assertTrue( copy.getAttribute() instanceof ServerAttribute );
        assertEquals( atC, ((ServerAttribute)copy.getAttribute()).getAttributeType() );
        assertEquals( ModificationOperation.ADD_ATTRIBUTE, copy.getOperation() );
        assertTrue( copy.getAttribute().contains( "test1", "test2" ) );
        
        clientModification.setOperation( ModificationOperation.REMOVE_ATTRIBUTE );
        assertEquals( ModificationOperation.ADD_ATTRIBUTE, copy.getOperation() );
        
        ClientAttribute attribute2 = new DefaultClientAttribute( "cn", "t" );
        clientModification.setAttribute( attribute2 );
        assertNotSame( attribute2, copy.getAttribute() );
    }
    
    
    @Test
    public void testSerializationModificationADD() throws ClassNotFoundException, IOException, NamingException
    {
        EntryAttribute attribute = new DefaultServerAttribute( atCN );
        attribute.add( "test1", "test2" );
        
        ServerModification mod = new ServerModification( ModificationOperation.ADD_ATTRIBUTE, attribute );
        
        Modification modSer = deserializeValue( serializeValue( mod ) );
        
        assertEquals( mod, modSer );
    }
    
    
    @Test
    public void testSerializationModificationREPLACE() throws ClassNotFoundException, IOException, NamingException
    {
        EntryAttribute attribute = new DefaultServerAttribute( atCN );
        attribute.add( "test1", "test2" );
        
        ServerModification mod = new ServerModification( ModificationOperation.REPLACE_ATTRIBUTE, attribute );
        
        Modification modSer = deserializeValue( serializeValue( mod ) );
        
        assertEquals( mod, modSer );
    }
    
    
    @Test
    public void testSerializationModificationREMOVE() throws ClassNotFoundException, IOException, NamingException
    {
        EntryAttribute attribute = new DefaultServerAttribute( atCN );
        attribute.add( "test1", "test2" );
        
        ServerModification mod = new ServerModification( ModificationOperation.REMOVE_ATTRIBUTE, attribute );
        
        Modification modSer = deserializeValue( serializeValue( mod ) );
        
        assertEquals( mod, modSer );
    }
    
    
    @Test
    public void testSerializationModificationNoAttribute() throws ClassNotFoundException, IOException, NamingException
    {
        ServerModification mod = new ServerModification();
        
        mod.setOperation( ModificationOperation.ADD_ATTRIBUTE );
        
        try
        {
            deserializeValue( serializeValue( mod ) );
            fail();
        }
        catch ( IOException ioe )
        {
            assertTrue( true );
        }
    }
}<|MERGE_RESOLUTION|>--- conflicted
+++ resolved
@@ -19,8 +19,6 @@
  */
 package org.apache.directory.server.core.entry;
 
-<<<<<<< HEAD
-=======
 import java.io.ByteArrayInputStream;
 import java.io.ByteArrayOutputStream;
 import java.io.IOException;
@@ -44,7 +42,6 @@
 import org.apache.directory.server.schema.registries.OidRegistry;
 import org.apache.directory.server.schema.registries.Registries;
 import org.apache.directory.shared.ldap.entry.EntryAttribute;
->>>>>>> 6a3760ee
 import org.apache.directory.shared.ldap.entry.Modification;
 import org.apache.directory.shared.ldap.entry.ModificationOperation;
 import org.apache.directory.shared.ldap.entry.client.ClientAttribute;
@@ -53,17 +50,12 @@
 import org.apache.directory.shared.ldap.schema.AttributeType;
 
 import static org.junit.Assert.assertEquals;
-<<<<<<< HEAD
-import static org.junit.Assert.assertTrue;
-
-=======
 import static org.junit.Assert.assertFalse;
 import static org.junit.Assert.assertTrue;
 import static org.junit.Assert.assertNotSame;
 import static org.junit.Assert.fail;
 
 import org.junit.BeforeClass;
->>>>>>> 6a3760ee
 import org.junit.Test;
 
 
@@ -75,9 +67,6 @@
  */
 public class ServerModificationTest
 {
-<<<<<<< HEAD
-    @Test public void testCreateServerModification()
-=======
     private static BootstrapSchemaLoader loader;
     private static Registries registries;
     private static OidRegistry oidRegistry;
@@ -91,7 +80,6 @@
      * Serialize a ServerModification
      */
     private ByteArrayOutputStream serializeValue( ServerModification value ) throws IOException
->>>>>>> 6a3760ee
     {
         ObjectOutputStream oOut = null;
         ByteArrayOutputStream out = new ByteArrayOutputStream();
