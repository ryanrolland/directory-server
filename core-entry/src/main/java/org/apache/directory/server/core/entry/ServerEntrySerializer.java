/*
 *  Licensed to the Apache Software Foundation (ASF) under one
 *  or more contributor license agreements.  See the NOTICE file
 *  distributed with this work for additional information
 *  regarding copyright ownership.  The ASF licenses this file
 *  to you under the Apache License, Version 2.0 (the
 *  "License"); you may not use this file except in compliance
 *  with the License.  You may obtain a copy of the License at
 *  
 *    http://www.apache.org/licenses/LICENSE-2.0
 *  
 *  Unless required by applicable law or agreed to in writing,
 *  software distributed under the License is distributed on an
 *  "AS IS" BASIS, WITHOUT WARRANTIES OR CONDITIONS OF ANY
 *  KIND, either express or implied.  See the License for the
 *  specific language governing permissions and limitations
 *  under the License. 
 *  
 */
package org.apache.directory.server.core.entry;

import java.io.ByteArrayInputStream;
import java.io.ByteArrayOutputStream;
import java.io.IOException;
import java.io.ObjectInputStream;
import java.io.ObjectOutputStream;

<<<<<<< HEAD
import javax.naming.NamingException;

import org.apache.directory.server.schema.registries.Registries;
import org.apache.directory.shared.ldap.entry.EntryAttribute;
import org.apache.directory.shared.ldap.entry.Value;
import org.apache.directory.shared.ldap.name.LdapDN;
import org.apache.directory.shared.ldap.name.LdapDNSerializer;
import org.apache.directory.shared.ldap.schema.AttributeType;
=======
import org.apache.directory.server.schema.registries.Registries;
>>>>>>> 6a3760ee
import org.slf4j.Logger;
import org.slf4j.LoggerFactory;

import jdbm.helper.Serializer;


/**
 * @author <a href="mailto:dev@directory.apache.org">Apache Directory Project</a>
 * @version $Rev$, $Date$
 */
public class ServerEntrySerializer implements Serializer
{
    private static final long serialVersionUID = 1L;

    /** the logger for this class */
    private static final Logger LOG = LoggerFactory.getLogger( ServerEntrySerializer.class );

    /**
     * Speedup for logs
     */
    private static final boolean IS_DEBUG = LOG.isDebugEnabled();

    /** The registries reference */
    private transient Registries registries;

<<<<<<< HEAD
    /** Flag used for ServerStringValue */
    private static final transient boolean HR_VALUE = true;

    /** Flag used for streamed values */
    private static final transient boolean STREAMED_VALUE = true;

=======
>>>>>>> 6a3760ee

    /**
     * Creates a new instance of ServerEntrySerializer.
     *
     * @param registries The reference to the global registries
     */
    public ServerEntrySerializer( Registries registries )
    {
        this.registries = registries;
    }


    /**
     * <p>
     * 
     * This is the place where we serialize entries, and all theirs
     * elements. the reason why we don't call the underlying methods
     * (<code>ServerAttribute.write(), Value.write()</code>) is that we need
     * access to the registries to read back the values.
     * <p>
     * The structure used to store the entry is the following :
     * <li><b>[DN length]</b> : can be -1 if we don't have a DN, 0 if the 
     * DN is empty, otherwise contains the DN's length.<p> 
     * <b>NOTE :</b>This should be unnecessary, as the DN should always exists
     * <p>
     * </li>
     * <li>
     * <b>DN</b> : The entry's DN. Can be empty (rootDSE)<p>
     * </li>
     * <li>
     * <b>[nb attributes]</b> The number of attributes
     * </li>
     * <br>
     * For each attribute :
     * <li>
     * <b>[upId]</b> The attribute user provided ID (it can't be null)
     * </li>
     * <li>
     * <b>[nb values]</b> The number of values
     * </li>
     * <br>
     * For each value :
     * <li>
     *  <b>[is valid]</b> if the value is valid
     * </li>
     * <li>
     *  <b>[HR flag]</b> if the value is a String
     * </li>
     * <li>
     *  <b>[Streamed flag]</b> if the value is streamed
     * </li>
     * <li>
     *  <b>[UP value]</b> the user provided value
     * </li>
     * <li>
     *  <b>[Norm value]</b> (will be null if normValue == upValue)
     * </li>
     */
    public byte[] serialize( Object object ) throws IOException
    {
        DefaultServerEntry entry = ( DefaultServerEntry ) object;
        
        ByteArrayOutputStream baos = new ByteArrayOutputStream();
        ObjectOutputStream out = new ObjectOutputStream( baos );

<<<<<<< HEAD
        // First, the DN
        if ( entry.getDn() == null )
        {
            // Write an empty DN
            LdapDNSerializer.serialize( LdapDN.EMPTY_LDAPDN, out );
        }
        else
        {
            // Write the DN
            LdapDNSerializer.serialize( entry.getDn(), out );
        }

        // Then the attributes.
        out.writeInt( entry.size() );

        // Iterate through the attributes. We store the Attribute
        // here, to be able to restore it in the readExternal :
        // we need access to the registries, which are not available
        // in the ServerAttribute class.
        for ( EntryAttribute attribute : entry )
        {
            // We store the OID, as the AttributeType might have no name
            out.writeUTF( ( ( ServerAttribute ) attribute ).getAttributeType().getOid() );

            // And store the attribute.
            // Store the UP id
            out.writeUTF( attribute.getUpId() );

            // The number of values
            out.writeInt( attribute.size() );

            for ( Value<?> value : attribute )
            {
                try
                {
                    serializeValue( value, out );
                }
                catch ( NamingException ne )
                {
                    // TODO Handle this exception
                }
            }
        }
=======
        entry.serialize( out );
>>>>>>> 6a3760ee

        // Note : we don't store the ObjectClassAttribute. I has already
        // been stored as an attribute.

        out.flush();

        if ( IS_DEBUG )
        {
            LOG.debug( ">------------------------------------------------" );
            LOG.debug( "Serialize " + entry );
        }

        return baos.toByteArray();
    }

<<<<<<< HEAD

    /**
     * We will write the value and the normalized value, only
     * if the normalized value is different.
     * 
     * The data will be stored following this structure :
     *
     *  [is valid]
     *  [HR flag]
     *  [Streamed flag]
     *  [UP value]
     *  [Norm value] (will be null if normValue == upValue)
     */
    private void serializeValue( Value<?> value, ObjectOutput out ) throws IOException, NamingException
    {
        out.writeBoolean( value.isValid() );

        if ( value instanceof ServerStringValue )
        {
            out.writeBoolean( HR_VALUE );
            out.writeBoolean( !STREAMED_VALUE );
            ServerStringValue ssv = ( ServerStringValue ) value;

            if ( ssv.get() == null )
            {
                // Write two empty string for UP and normalized
                out.writeUTF( "" );
                out.writeUTF( "" );
            }
            else
            {
                // Save the UP value and the normalized value
                out.writeUTF( ssv.get() );
                ssv.normalize();
                out.writeUTF( ssv.getNormalizedValue() );
            }
        }
        else if ( value instanceof ServerBinaryValue )
        {
            out.writeBoolean( !HR_VALUE );
            out.writeBoolean( !STREAMED_VALUE );
            ServerBinaryValue sbv = ( ServerBinaryValue ) value;

            if ( sbv.get() == null )
            {
                out.writeInt( 0 );
                out.writeInt( 0 );
            }
            else
            {
                // Save the UP value and the normalized value if !=
                out.writeInt( sbv.get().length );
                out.write( sbv.get() );

                out.writeBoolean( sbv.isSame() );

                if ( !sbv.isSame() )
                {
                    sbv.normalize();

                    out.writeInt( sbv.getNormalizedValueReference().length );
                    out.write( sbv.getNormalizedValueReference() );
                }
            }
        }

        out.flush();
    }


    /**
     * We will write the value and the normalized value, only
     * if the normalized value is different.
     * 
     * The data will be stored following this structure :
     *
     *  [is valid]
     *  [HR flag]
     *  [Streamed flag]
     *  [UP value]
     *  [Norm value] (will be null if normValue == upValue)
     */
    private Value<?> deserializeValue( ObjectInput in, AttributeType attributeType ) throws IOException
    {
        boolean isValid = in.readBoolean();
        boolean isHR = in.readBoolean();
        boolean isStreamed = in.readBoolean();

        if ( isHR )
        {
            if ( !isStreamed )
            {
                String value = in.readUTF();

                if ( value.length() == 0 )
                {
                    value = null;
                }

                String normalized = in.readUTF();

                if ( normalized.length() == 0 )
                {
                    normalized = null;
                }

                Value<?> ssv = new ServerStringValue( attributeType, value, normalized, isValid );

                return ssv;
            }
            else
            {
                return null;
            }
        }
        else
        {
            if ( !isStreamed )
            {
                int length = in.readInt();

                byte[] value = new byte[length];

                if ( length != 0 )
                {
                    in.read( value );
                }

                byte[] normalized = null;
                boolean same = in.readBoolean();

                // Now, if the normalized value is different from the wrapped value,
                // read the normalized value.
                if ( !same )
                {
                    length = in.readInt();

                    normalized = new byte[length];
                    if ( length != 0 )
                    {
                        in.read( normalized );
                    }
                }
                else
                {
                    normalized = value;
                }

                Value<?> sbv = new ServerBinaryValue( attributeType, value, normalized, same, isValid );

                return sbv;
            }
            else
            {
                return null;
            }
        }
    }


=======
    
>>>>>>> 6a3760ee
    /**
     *  Deserialize a ServerEntry
     */
    public Object deserialize( byte[] bytes ) throws IOException
    {
        ObjectInputStream in = new ObjectInputStream( new ByteArrayInputStream( bytes ) );

        DefaultServerEntry serverEntry = new DefaultServerEntry( registries );
        
        try
        {
<<<<<<< HEAD
            // First, read the DN
            LdapDN dn = LdapDNSerializer.deserialize( in );

            // Read the number of attributes
            int nbAttrs = in.readInt();

            ServerEntry serverEntry = new DefaultServerEntry( registries, dn );

            // Read all the attributes
            for ( int i = 0; i < nbAttrs; i++ )
            {
                // The oid
                String oid = in.readUTF();

                AttributeType attributeType = registries.getAttributeTypeRegistry().lookup( oid );

                // The UP id
                String upId = in.readUTF();

                // The number of values
                int nbValues = in.readInt();

                ServerAttribute serverAttribute = new DefaultServerAttribute( upId, attributeType );

                for ( int j = 0; j < nbValues; j++ )
                {
                    Value<?> value = deserializeValue( in, attributeType );
                    serverAttribute.add( value );
                }

                serverEntry.put( serverAttribute );
            }

            if ( IS_DEBUG )
            {
                LOG.debug( "<------------------------------------------------" );
                LOG.debug( "Deserialize " + serverEntry );
            }

            return serverEntry;
        }
        catch ( NamingException ne )
        {
            // TODO Handle this exception
=======
            serverEntry.deserialize( in );
            
            return serverEntry;
        }
        catch ( ClassNotFoundException cnfe )
        {
            LOG.error( "Cannot deserialize the entry :" + cnfe.getMessage() );
>>>>>>> 6a3760ee
            return null;
        }
    }
}<|MERGE_RESOLUTION|>--- conflicted
+++ resolved
@@ -25,18 +25,7 @@
 import java.io.ObjectInputStream;
 import java.io.ObjectOutputStream;
 
-<<<<<<< HEAD
-import javax.naming.NamingException;
-
 import org.apache.directory.server.schema.registries.Registries;
-import org.apache.directory.shared.ldap.entry.EntryAttribute;
-import org.apache.directory.shared.ldap.entry.Value;
-import org.apache.directory.shared.ldap.name.LdapDN;
-import org.apache.directory.shared.ldap.name.LdapDNSerializer;
-import org.apache.directory.shared.ldap.schema.AttributeType;
-=======
-import org.apache.directory.server.schema.registries.Registries;
->>>>>>> 6a3760ee
 import org.slf4j.Logger;
 import org.slf4j.LoggerFactory;
 
@@ -62,15 +51,6 @@
     /** The registries reference */
     private transient Registries registries;
 
-<<<<<<< HEAD
-    /** Flag used for ServerStringValue */
-    private static final transient boolean HR_VALUE = true;
-
-    /** Flag used for streamed values */
-    private static final transient boolean STREAMED_VALUE = true;
-
-=======
->>>>>>> 6a3760ee
 
     /**
      * Creates a new instance of ServerEntrySerializer.
@@ -136,53 +116,7 @@
         ByteArrayOutputStream baos = new ByteArrayOutputStream();
         ObjectOutputStream out = new ObjectOutputStream( baos );
 
-<<<<<<< HEAD
-        // First, the DN
-        if ( entry.getDn() == null )
-        {
-            // Write an empty DN
-            LdapDNSerializer.serialize( LdapDN.EMPTY_LDAPDN, out );
-        }
-        else
-        {
-            // Write the DN
-            LdapDNSerializer.serialize( entry.getDn(), out );
-        }
-
-        // Then the attributes.
-        out.writeInt( entry.size() );
-
-        // Iterate through the attributes. We store the Attribute
-        // here, to be able to restore it in the readExternal :
-        // we need access to the registries, which are not available
-        // in the ServerAttribute class.
-        for ( EntryAttribute attribute : entry )
-        {
-            // We store the OID, as the AttributeType might have no name
-            out.writeUTF( ( ( ServerAttribute ) attribute ).getAttributeType().getOid() );
-
-            // And store the attribute.
-            // Store the UP id
-            out.writeUTF( attribute.getUpId() );
-
-            // The number of values
-            out.writeInt( attribute.size() );
-
-            for ( Value<?> value : attribute )
-            {
-                try
-                {
-                    serializeValue( value, out );
-                }
-                catch ( NamingException ne )
-                {
-                    // TODO Handle this exception
-                }
-            }
-        }
-=======
         entry.serialize( out );
->>>>>>> 6a3760ee
 
         // Note : we don't store the ObjectClassAttribute. I has already
         // been stored as an attribute.
@@ -198,170 +132,7 @@
         return baos.toByteArray();
     }
 
-<<<<<<< HEAD
-
-    /**
-     * We will write the value and the normalized value, only
-     * if the normalized value is different.
-     * 
-     * The data will be stored following this structure :
-     *
-     *  [is valid]
-     *  [HR flag]
-     *  [Streamed flag]
-     *  [UP value]
-     *  [Norm value] (will be null if normValue == upValue)
-     */
-    private void serializeValue( Value<?> value, ObjectOutput out ) throws IOException, NamingException
-    {
-        out.writeBoolean( value.isValid() );
-
-        if ( value instanceof ServerStringValue )
-        {
-            out.writeBoolean( HR_VALUE );
-            out.writeBoolean( !STREAMED_VALUE );
-            ServerStringValue ssv = ( ServerStringValue ) value;
-
-            if ( ssv.get() == null )
-            {
-                // Write two empty string for UP and normalized
-                out.writeUTF( "" );
-                out.writeUTF( "" );
-            }
-            else
-            {
-                // Save the UP value and the normalized value
-                out.writeUTF( ssv.get() );
-                ssv.normalize();
-                out.writeUTF( ssv.getNormalizedValue() );
-            }
-        }
-        else if ( value instanceof ServerBinaryValue )
-        {
-            out.writeBoolean( !HR_VALUE );
-            out.writeBoolean( !STREAMED_VALUE );
-            ServerBinaryValue sbv = ( ServerBinaryValue ) value;
-
-            if ( sbv.get() == null )
-            {
-                out.writeInt( 0 );
-                out.writeInt( 0 );
-            }
-            else
-            {
-                // Save the UP value and the normalized value if !=
-                out.writeInt( sbv.get().length );
-                out.write( sbv.get() );
-
-                out.writeBoolean( sbv.isSame() );
-
-                if ( !sbv.isSame() )
-                {
-                    sbv.normalize();
-
-                    out.writeInt( sbv.getNormalizedValueReference().length );
-                    out.write( sbv.getNormalizedValueReference() );
-                }
-            }
-        }
-
-        out.flush();
-    }
-
-
-    /**
-     * We will write the value and the normalized value, only
-     * if the normalized value is different.
-     * 
-     * The data will be stored following this structure :
-     *
-     *  [is valid]
-     *  [HR flag]
-     *  [Streamed flag]
-     *  [UP value]
-     *  [Norm value] (will be null if normValue == upValue)
-     */
-    private Value<?> deserializeValue( ObjectInput in, AttributeType attributeType ) throws IOException
-    {
-        boolean isValid = in.readBoolean();
-        boolean isHR = in.readBoolean();
-        boolean isStreamed = in.readBoolean();
-
-        if ( isHR )
-        {
-            if ( !isStreamed )
-            {
-                String value = in.readUTF();
-
-                if ( value.length() == 0 )
-                {
-                    value = null;
-                }
-
-                String normalized = in.readUTF();
-
-                if ( normalized.length() == 0 )
-                {
-                    normalized = null;
-                }
-
-                Value<?> ssv = new ServerStringValue( attributeType, value, normalized, isValid );
-
-                return ssv;
-            }
-            else
-            {
-                return null;
-            }
-        }
-        else
-        {
-            if ( !isStreamed )
-            {
-                int length = in.readInt();
-
-                byte[] value = new byte[length];
-
-                if ( length != 0 )
-                {
-                    in.read( value );
-                }
-
-                byte[] normalized = null;
-                boolean same = in.readBoolean();
-
-                // Now, if the normalized value is different from the wrapped value,
-                // read the normalized value.
-                if ( !same )
-                {
-                    length = in.readInt();
-
-                    normalized = new byte[length];
-                    if ( length != 0 )
-                    {
-                        in.read( normalized );
-                    }
-                }
-                else
-                {
-                    normalized = value;
-                }
-
-                Value<?> sbv = new ServerBinaryValue( attributeType, value, normalized, same, isValid );
-
-                return sbv;
-            }
-            else
-            {
-                return null;
-            }
-        }
-    }
-
-
-=======
     
->>>>>>> 6a3760ee
     /**
      *  Deserialize a ServerEntry
      */
@@ -373,52 +144,6 @@
         
         try
         {
-<<<<<<< HEAD
-            // First, read the DN
-            LdapDN dn = LdapDNSerializer.deserialize( in );
-
-            // Read the number of attributes
-            int nbAttrs = in.readInt();
-
-            ServerEntry serverEntry = new DefaultServerEntry( registries, dn );
-
-            // Read all the attributes
-            for ( int i = 0; i < nbAttrs; i++ )
-            {
-                // The oid
-                String oid = in.readUTF();
-
-                AttributeType attributeType = registries.getAttributeTypeRegistry().lookup( oid );
-
-                // The UP id
-                String upId = in.readUTF();
-
-                // The number of values
-                int nbValues = in.readInt();
-
-                ServerAttribute serverAttribute = new DefaultServerAttribute( upId, attributeType );
-
-                for ( int j = 0; j < nbValues; j++ )
-                {
-                    Value<?> value = deserializeValue( in, attributeType );
-                    serverAttribute.add( value );
-                }
-
-                serverEntry.put( serverAttribute );
-            }
-
-            if ( IS_DEBUG )
-            {
-                LOG.debug( "<------------------------------------------------" );
-                LOG.debug( "Deserialize " + serverEntry );
-            }
-
-            return serverEntry;
-        }
-        catch ( NamingException ne )
-        {
-            // TODO Handle this exception
-=======
             serverEntry.deserialize( in );
             
             return serverEntry;
@@ -426,7 +151,6 @@
         catch ( ClassNotFoundException cnfe )
         {
             LOG.error( "Cannot deserialize the entry :" + cnfe.getMessage() );
->>>>>>> 6a3760ee
             return null;
         }
     }
