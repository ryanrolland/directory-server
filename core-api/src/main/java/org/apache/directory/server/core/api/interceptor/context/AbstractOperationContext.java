--- conflicted
+++ resolved
@@ -71,13 +71,6 @@
 
     /** The core session */
     protected CoreSession session;
-<<<<<<< HEAD
-
-    protected OperationContext next;
-
-    protected OperationContext previous;
-=======
->>>>>>> 6559ce59
 
     /** A flag used to tell if we should consider referrals as standard entries */
     protected boolean throwReferral;
@@ -298,7 +291,6 @@
 
     /**
      * {@inheritDoc}
-<<<<<<< HEAD
      */
     public final void setInterceptors( List<String> interceptors )
     {
@@ -320,25 +312,18 @@
         currentInterceptor++;
 
         return interceptor;
-=======
-     */
-    public final void setInterceptors( List<String> interceptors )
-    {
-        this.interceptors = interceptors;
->>>>>>> 6559ce59
-    }
-
-
-    /**
-<<<<<<< HEAD
+    }
+
+
+    /**
      * @return The number of the current interceptor in the list
      */
     public int getCurrentInterceptor()
     {
         return currentInterceptor;
     }
-    
-    
+
+
     /**
      * Sets the current interceptor number to a new value.
      * 
@@ -352,47 +337,6 @@
 
     private void setup( AbstractOperationContext opContext )
     {
-        next = opContext;
-=======
-     * {@inheritDoc}
-     */
-    public final String getNextInterceptor()
-    {
-        if ( currentInterceptor == interceptors.size() )
-        {
-            return "FINAL";
-        }
-
-        String interceptor = interceptors.get( currentInterceptor );
-        currentInterceptor++;
-
-        return interceptor;
-    }
-
-
-    /**
-     * @return The number of the current interceptor in the list
-     */
-    public int getCurrentInterceptor()
-    {
-        return currentInterceptor;
-    }
-
-
-    /**
-     * Sets the current interceptor number to a new value.
-     * 
-     * @param currentInterceptor The new current interceptor value
-     */
-    public void setCurrentInterceptor( int currentInterceptor )
-    {
-        this.currentInterceptor = currentInterceptor;
-    }
-
-
-    private void setup( AbstractOperationContext opContext )
-    {
->>>>>>> 6559ce59
         opContext.setAuthorizedPrincipal( authorizedPrincipal );
     }
 
@@ -413,12 +357,6 @@
      */
     public Entry lookup( LookupOperationContext lookupContext ) throws LdapException
     {
-<<<<<<< HEAD
-        if ( lookupContext != next )
-        {
-            throw new IllegalStateException( I18n.err( I18n.ERR_319 ) );
-        }
-
         return session.getDirectoryService().getOperationManager().lookup( lookupContext );
     }
 
@@ -431,30 +369,11 @@
     {
         LookupOperationContext lookupContext = new LookupOperationContext( session, dn );
         setup( lookupContext );
-        
+
         return lookupContext;
     }
 
-    
-=======
-        return session.getDirectoryService().getOperationManager().lookup( lookupContext );
-    }
-
-
-    // TODO - need synchronization here and where we update links
-    /**
-     * {@inheritDoc}
-     */
-    public LookupOperationContext newLookupContext( Dn dn )
-    {
-        LookupOperationContext lookupContext = new LookupOperationContext( session, dn );
-        setup( lookupContext );
-
-        return lookupContext;
-    }
-
-
->>>>>>> 6559ce59
+
     /**
      * {@inheritDoc}
      */
