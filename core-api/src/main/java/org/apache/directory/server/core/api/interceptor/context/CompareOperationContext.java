/*
 *  Licensed to the Apache Software Foundation (ASF) under one
 *  or more contributor license agreements.  See the NOTICE file
 *  distributed with this work for additional information
 *  regarding copyright ownership.  The ASF licenses this file
 *  to you under the Apache License, Version 2.0 (the
 *  "License"); you may not use this file except in compliance
 *  with the License.  You may obtain a copy of the License at
 * 
 *    http://www.apache.org/licenses/LICENSE-2.0
 * 
 *  Unless required by applicable law or agreed to in writing,
 *  software distributed under the License is distributed on an
 *  "AS IS" BASIS, WITHOUT WARRANTIES OR CONDITIONS OF ANY
 *  KIND, either express or implied.  See the License for the
 *  specific language governing permissions and limitations
 *  under the License.
 * 
 */
package org.apache.directory.server.core.api.interceptor.context;


import org.apache.directory.server.core.api.CoreSession;
import org.apache.directory.server.core.api.OperationEnum;
import org.apache.directory.shared.ldap.model.entry.BinaryValue;
import org.apache.directory.shared.ldap.model.entry.Value;
import org.apache.directory.shared.ldap.model.message.CompareRequest;
import org.apache.directory.shared.ldap.model.message.MessageTypeEnum;
import org.apache.directory.shared.ldap.model.message.controls.ManageDsaIT;
import org.apache.directory.shared.ldap.model.name.Dn;
import org.apache.directory.shared.ldap.model.schema.AttributeType;
import org.apache.directory.shared.util.Strings;


/**
 * A Compare context used for Interceptors. It contains all the informations
 * needed for the compare operation, and used by all the interceptors
 *
 * @author <a href="mailto:dev@directory.apache.org">Apache Directory Project</a>
 */
public class CompareOperationContext extends AbstractOperationContext
{
    /** The entry OID */
    private String oid;

    /** The associated AttributeType */
    private AttributeType attributeType;

    /** The value to be compared */
    private Value<?> value;


    /**
     * 
     * Creates a new instance of CompareOperationContext.
     *
     */
    public CompareOperationContext( CoreSession session )
    {
        super( session );

        if ( session != null )
        {
            setInterceptors( session.getDirectoryService().getInterceptors( OperationEnum.COMPARE ) );
        }
    }


    /**
     * 
     * Creates a new instance of CompareOperationContext.
     *
     */
    public CompareOperationContext( CoreSession session, Dn dn )
    {
        super( session, dn );

        if ( session != null )
        {
            setInterceptors( session.getDirectoryService().getInterceptors( OperationEnum.COMPARE ) );
        }
    }


    /**
     * 
     * Creates a new instance of LookupOperationContext.
     *
     */
    public CompareOperationContext( CoreSession session, String oid )
    {
        super( session );
        this.oid = oid;

        if ( session != null )
        {
            setInterceptors( session.getDirectoryService().getInterceptors( OperationEnum.COMPARE ) );
        }
    }


    /**
     * 
     * Creates a new instance of LookupOperationContext.
     *
     */
    public CompareOperationContext( CoreSession session, Dn dn, String oid )
    {
        super( session, dn );
        this.oid = oid;

        if ( session != null )
        {
            setInterceptors( session.getDirectoryService().getInterceptors( OperationEnum.COMPARE ) );
        }
    }


    /**
     * 
     * Creates a new instance of LookupOperationContext.
     *
     */
    public CompareOperationContext( CoreSession session, Dn dn, String oid, Value<?> value )
    {
        super( session, dn );
        this.oid = oid;
        this.value = value;

        if ( session != null )
        {
            setInterceptors( session.getDirectoryService().getInterceptors( OperationEnum.COMPARE ) );
        }
    }


    public CompareOperationContext( CoreSession session, CompareRequest compareRequest )
    {
        super( session, compareRequest.getName() );
        this.oid = compareRequest.getAttributeId();
        this.value = compareRequest.getAssertionValue();
        this.requestControls = compareRequest.getControls();

        if ( session != null )
        {
            setInterceptors( session.getDirectoryService().getInterceptors( OperationEnum.COMPARE ) );
        }
<<<<<<< HEAD
        
=======

>>>>>>> 6559ce59
        if ( requestControls.containsKey( ManageDsaIT.OID ) )
        {
            ignoreReferral();
        }
        else
        {
            throwReferral();
        }
    }


    /**
     * @return The compared OID
     */
    public String getOid()
    {
        return oid;
    }


    /**
     * Set the compared OID
     * @param oid The compared OID
     */
<<<<<<< HEAD
    public void setOid( String  oid )
=======
    public void setOid( String oid )
>>>>>>> 6559ce59
    {
        this.oid = oid;
    }


    /**
     * @return The value to compare
     */
    public Value<?> getValue()
    {
        return value;
    }


    /**
     * Set the value to compare
     * @param value The value to compare
     */
    public void setValue( Value<?> value )
    {
        this.value = value;
    }


    /**
     *  @return The AttributeType for the compared value
     */
    public AttributeType getAttributeType()
    {
        return attributeType;
    }


    /**
     * Set the AttributeType associated with the OID
     * 
     * @param attributeType The AttributeType
     */
    public void setAttributeType( AttributeType attributeType )
    {
        this.attributeType = attributeType;
    }


    /**
     * @return the operation name
     */
    public String getName()
    {
        return MessageTypeEnum.COMPARE_REQUEST.name();
    }


    /**
     * @see Object#toString()
     */
    public String toString()
    {
        return "CompareContext for Dn '" + getDn().getName() + "'" +
            ( ( oid != null ) ? ", oid : <" + oid + ">" : "" ) +
            ( ( value != null ) ? ", value :'" +
                ( ( value.isHumanReadable() ) ?
                    value.getString() :
                    ( ( !value.isHumanReadable() ) ?
                        Strings.dumpBytes( ( ( BinaryValue ) value ).getReference() ) :
                        "unknown value type" ) )
                + "'"
                : "" );
    }
}<|MERGE_RESOLUTION|>--- conflicted
+++ resolved
@@ -145,11 +145,7 @@
         {
             setInterceptors( session.getDirectoryService().getInterceptors( OperationEnum.COMPARE ) );
         }
-<<<<<<< HEAD
-        
-=======
-
->>>>>>> 6559ce59
+
         if ( requestControls.containsKey( ManageDsaIT.OID ) )
         {
             ignoreReferral();
@@ -174,11 +170,7 @@
      * Set the compared OID
      * @param oid The compared OID
      */
-<<<<<<< HEAD
-    public void setOid( String  oid )
-=======
     public void setOid( String oid )
->>>>>>> 6559ce59
     {
         this.oid = oid;
     }
