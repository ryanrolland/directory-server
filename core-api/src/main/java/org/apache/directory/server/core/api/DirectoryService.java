/*
 *  Licensed to the Apache Software Foundation (ASF) under one
 *  or more contributor license agreements.  See the NOTICE file
 *  distributed with this work for additional information
 *  regarding copyright ownership.  The ASF licenses this file
 *  to you under the Apache License, Version 2.0 (the
 *  "License"); you may not use this file except in compliance
 *  with the License.  You may obtain a copy of the License at
 * 
 *    http://www.apache.org/licenses/LICENSE-2.0
 * 
 *  Unless required by applicable law or agreed to in writing,
 *  software distributed under the License is distributed on an
 *  "AS IS" BASIS, WITHOUT WARRANTIES OR CONDITIONS OF ANY
 *  KIND, either express or implied.  See the License for the
 *  specific language governing permissions and limitations
 *  under the License.
 * 
 */
package org.apache.directory.server.core.api;


import java.io.IOException;
import java.util.List;
import java.util.Set;

import org.apache.directory.server.core.api.administrative.AccessControlAdministrativePoint;
import org.apache.directory.server.core.api.administrative.CollectiveAttributeAdministrativePoint;
import org.apache.directory.server.core.api.administrative.SubschemaAdministrativePoint;
import org.apache.directory.server.core.api.administrative.TriggerExecutionAdministrativePoint;
import org.apache.directory.server.core.api.changelog.ChangeLog;
import org.apache.directory.server.core.api.entry.ServerEntryFactory;
import org.apache.directory.server.core.api.event.EventService;
import org.apache.directory.server.core.api.interceptor.Interceptor;
import org.apache.directory.server.core.api.journal.Journal;
import org.apache.directory.server.core.api.partition.Partition;
import org.apache.directory.server.core.api.partition.PartitionNexus;
import org.apache.directory.server.core.api.schema.SchemaPartition;
import org.apache.directory.server.core.api.subtree.SubentryCache;
import org.apache.directory.server.core.api.subtree.SubtreeEvaluator;
import org.apache.directory.shared.ldap.codec.api.LdapApiService;
import org.apache.directory.shared.ldap.model.csn.Csn;
import org.apache.directory.shared.ldap.model.entry.Entry;
import org.apache.directory.shared.ldap.model.exception.LdapException;
import org.apache.directory.shared.ldap.model.ldif.LdifEntry;
import org.apache.directory.shared.ldap.model.name.Dn;
import org.apache.directory.shared.ldap.model.schema.SchemaManager;
import org.apache.directory.shared.ldap.util.tree.DnNode;


/**
 * Provides JNDI service to {@link AbstractContextFactory}.
 *
 * @author <a href="mailto:dev@directory.apache.org">Apache Directory Project</a>
 * @param <PasswordPolicyConfiguration>
 */
public interface DirectoryService extends ServerEntryFactory
{
    String JNDI_KEY = DirectoryService.class.getName();


    /**
     * Reverts the server's state to an earlier revision.  Note that the revsion number
     * still increases to revert back even though the state reverted to is the same.
     * Note that implementations may lock the server from making changes or searching
     * the directory until this operation has completed.
     *
     * @param revision the revision number to revert to
     * @return the new revision reached by applying all changes needed to revert to the
     * original state
     * @throws Exception if there are problems reverting back to the earlier state
     * @throws IllegalArgumentException if the revision provided is greater than the current
     * revision or less than 0
     * @throws UnsupportedOperationException if this feature is not supported by the
     * change log
     */
    long revert( long revision ) throws LdapException;


    /**
     * Reverts the server's state to the latest tagged snapshot if one was taken.  If
     * there is no tag a illegal state exception will result.  If the latest revision
     * is not earlier than the current revision (both are same), then no changes were
     * made to the directory to be reverted.  In this case we return the current
     * revision and do nothing logging the fact that we ignored the request to revert.
     *
     * @return the new revision reached by applying all changes needed to revert
     * to the new state or the same version before this call if no revert actually
     * took place
     * @throws Exception if there are problems reverting back to the earlier state
     * @throws UnsupportedOperationException if this feature is not supported by the
     * change log
     */
    long revert() throws LdapException;


    PartitionNexus getPartitionNexus();


    void addPartition( Partition partition ) throws Exception;


    void removePartition( Partition partition ) throws Exception;


    /**
     * @return The Directory Service SchemaManager
     */
    SchemaManager getSchemaManager();


    /**
     * @return The LDAP codec service.
     */
    LdapApiService getLdapCodecService();


    /**
     * @return The referral manager
     */
    ReferralManager getReferralManager();


    /**
     * Set the referralManager
     * 
     * @param referralManager The initialized referralManager
     */
    void setReferralManager( ReferralManager referralManager );


    /**
     * @return The schema partition
     */
    SchemaPartition getSchemaPartition();


    /**
     * Set the SchemaPartition
     * @param schemaPartition the SchemaPartition instance
     */
    void setSchemaPartition( SchemaPartition schemaPartition );


    EventService getEventService();


    /**
     */
    void setEventService( EventService eventService );


    /**
     * Starts up this service.
     * 
     * @throws Exception if failed to start up
     */
    void startup() throws Exception;


    /**
     * Shuts down this service.
     * 
     * @throws Exception if failed to shut down
     */
    void shutdown() throws Exception;


    /**
     * Calls {@link Partition#sync()} for all registered {@link Partition}s.
     * @throws Exception if synchronization failed
     */
    void sync() throws Exception;


    /**
     * Returns <tt>true</tt> if this service is started.
     * @return true if the service has started, false otherwise
     */
    boolean isStarted();


    /**
     * @return The Admin session
     */
    CoreSession getAdminSession();


    /**
     * @return Returns the hash mapping the Dn of a subentry to its SubtreeSpecification/types
     **/
    SubentryCache getSubentryCache();


    /**
     * @return Returns the subentry evaluator
     */
    SubtreeEvaluator getEvaluator();

<<<<<<< HEAD
=======

>>>>>>> 6559ce59
    /**
     * Gets a logical session to perform operations on this DirectoryService
     * as the anonymous user.  This bypasses authentication without
     * propagating a bind operation into the core.
     *
     * @return a logical session as the anonymous user
     */
    CoreSession getSession() throws Exception;


    /**
     * Gets a logical session to perform operations on this DirectoryService
     * as a specific user.  This bypasses authentication without propagating
     * a bind operation into the core.
     *
     * @return a logical session as a specific user
     */
    CoreSession getSession( LdapPrincipal principal ) throws Exception;


    /**
     * Gets a logical session to perform operations on this DirectoryService
     * as a specific user with a separate authorization principal.  This
     * bypasses authentication without propagating a bind operation into the
     * core.
     *
     * @return a logical session as a specific user
     */
    CoreSession getSession( Dn principalDn, byte[] credentials ) throws LdapException;


    /**
     * Gets a logical session to perform operations on this DirectoryService
     * as a specific user with a separate authorization principal.  This
     * bypasses authentication without propagating a bind operation into the
     * core.
     *
     * @return a logical session as a specific user
     */
    CoreSession getSession( Dn principalDn, byte[] credentials, String saslMechanism, String saslAuthId )
        throws Exception;


    /**
     */
    void setInstanceId( String instanceId );


    String getInstanceId();


    /**
     * Gets the {@link Partition}s used by this DirectoryService.
     *
     * @return the set of partitions used
     */
    Set<? extends Partition> getPartitions();


    /**
     * Sets {@link Partition}s used by this DirectoryService.
     *
     * @param partitions the partitions to used
     */
    void setPartitions( Set<? extends Partition> partitions );


    /**
     * Returns <tt>true</tt> if access control checks are enabled.
     *
     * @return true if access control checks are enabled, false otherwise
     */
    boolean isAccessControlEnabled();


    /**
     * Sets whether to enable basic access control checks or not.
     *
     * @param accessControlEnabled true to enable access control checks, false otherwise
     */
    void setAccessControlEnabled( boolean accessControlEnabled );


    /**
     * Returns <tt>true</tt> if anonymous access is allowed on entries besides the RootDSE.
     * If the access control subsystem is enabled then access to some entries may not be
     * allowed even when full anonymous access is enabled.
     *
     * @return true if anonymous access is allowed on entries besides the RootDSE, false
     * if anonymous access is allowed to all entries.
     */
    boolean isAllowAnonymousAccess();


    /**
     * Returns <tt>true</tt> if the service requires the userPassword attribute
     * to be masked. It's an option in the server.xml file.
     *
     * @return true if the service requires that the userPassword is to be hidden
     */
    boolean isPasswordHidden();


    /**
     * Sets whether the userPassword attribute is readable, or hidden.
     *
     * @param passwordHidden true to enable hide the userPassword attribute, false otherwise
     */
    void setPasswordHidden( boolean passwordHidden );


    /**
     * Sets whether to allow anonymous access to entries other than the RootDSE.  If the
     * access control subsystem is enabled then access to some entries may not be allowed
     * even when full anonymous access is enabled.
     *
     * @param enableAnonymousAccess true to enable anonymous access, false to disable it
     */
    void setAllowAnonymousAccess( boolean enableAnonymousAccess );


    /**
     * Returns interceptors in the server.
     *
     * @return the interceptors in the server.
     */
    List<Interceptor> getInterceptors();


    /**
     * Returns interceptors in the server.
     *
     * @return the interceptors in the server.
     */
    List<String> getInterceptors( OperationEnum operation );


    /**
     * Sets the interceptors in the server.
     *
     * @param interceptors the interceptors to be used in the server.
     */
    void setInterceptors( List<Interceptor> interceptors );


    /**
     * Add an interceptor in the first position in the interceptor list.
     * @param interceptor The added interceptor
     */
    void addFirst( Interceptor interceptor ) throws LdapException;


    /**
     * Add an interceptor in the last position in the interceptor list.
     * @param interceptor The added interceptor
     */
    void addLast( Interceptor interceptor ) throws LdapException;

<<<<<<< HEAD
=======

>>>>>>> 6559ce59
    /**
     * Add an interceptor after a given interceptor in the interceptor list.
     * @param interceptorName The interceptor name to find
     * @param interceptor The added interceptor
     */
    void addAfter( String interceptorName, Interceptor interceptor );


    /**
     * Remove an interceptor from the list of interceptors
     * @param interceptorName The interceptor to remove
     */
    void remove( String interceptorName );


    /**
     * Sets the journal in the server.
     *
     * @param journal the journal to be used in the server.
     */
    void setJournal( Journal journal );


    /**
     * Returns test directory entries({@link org.apache.directory.shared.ldap.model.ldif.LdifEntry}) to be loaded while
     * bootstrapping.
     *
     * @return test entries to load during bootstrapping
     */
    List<LdifEntry> getTestEntries();


    /**
     * Sets test directory entries({@link Attributes}) to be loaded while
     * bootstrapping.
     *
     * @param testEntries the test entries to load while bootstrapping
     */
    void setTestEntries( List<? extends LdifEntry> testEntries );


    /**
     * Returns the instance layout which contains the path for various directories
     *
     * @return the InstanceLayout for this directory service.
     */
    InstanceLayout getInstanceLayout();


    /**
     * Sets the InstanceLayout used by the DirectoryService to store the files
     * @param instanceLayout The InstanceLayout to set
     * @throws IOException If the layout could not be created
     */
    void setInstanceLayout( InstanceLayout instanceLayout ) throws IOException;


    /**
     * Sets the shutdown hook flag which controls whether or not this DirectoryService
     * registers a JVM shutdown hook to flush caches and synchronize to disk safely.  This is
     * enabled by default.
     *
     * @param shutdownHookEnabled true to enable the shutdown hook, false to disable
     */
    void setShutdownHookEnabled( boolean shutdownHookEnabled );


    /**
     * Checks to see if this DirectoryService has registered a JVM shutdown hook
     * to flush caches and synchronize to disk safely.  This is enabled by default.
     *
     * @return true if a shutdown hook is registered, false if it is not
     */
    boolean isShutdownHookEnabled();


    void setExitVmOnShutdown( boolean exitVmOnShutdown );


    boolean isExitVmOnShutdown();


    void setSystemPartition( Partition systemPartition );


    Partition getSystemPartition();


    boolean isDenormalizeOpAttrsEnabled();


    void setDenormalizeOpAttrsEnabled( boolean denormalizeOpAttrsEnabled );


    /**
     * Gets the ChangeLog service for this DirectoryService used for tracking
     * changes (revisions) to the server and using them to revert the server
     * to earlier revisions.
     *
     * @return the change log service
     */
    ChangeLog getChangeLog();


    /**
     * Gets the Journal service for this DirectoryService used for tracking
     * changes to the server.
     *
     * @return the journal service
     */
    Journal getJournal();


    /**
     * Sets the ChangeLog service for this DirectoryService used for tracking
     * changes (revisions) to the server and using them to revert the server
     * to earlier revisions.
     *
     * @param changeLog the change log service to set
     */
    void setChangeLog( ChangeLog changeLog );


    /**
     * Create a new Entry.
     * 
     * @param ldif the String representing the attributes, in LDIF format
     * @param dn the Dn for this new entry
     */
    Entry newEntry( String ldif, String dn );


    /**
     * Gets the operation manager.
     */
    OperationManager getOperationManager();


    /**
     * @return The maximum allowed size for an incoming PDU
     */
    int getMaxPDUSize();


    /**
     * Set the maximum allowed size for an incoming PDU
     * @param maxPDUSize A positive number of bytes for the PDU. A negative or
     * null value will be transformed to {@link Integer#MAX_VALUE}
     */
    void setMaxPDUSize( int maxPDUSize );


    /**
     * Get an Interceptor instance from its name
     * @param interceptorName The interceptor's name for which we want the instance
     * @return the interceptor for the given name
     */
    Interceptor getInterceptor( String interceptorName );


    /**
     * Get a new CSN
     * @return The CSN generated for this directory service
     */
    Csn getCSN();


    /**
     * @return the replicaId
     */
    int getReplicaId();


    /**
     * @param replicaId the replicaId to set
     */
    void setReplicaId( int replicaId );


    /**
     * Associates a SchemaManager to the service
     * 
     * @param schemaManager The SchemaManager to associate
     */
    void setSchemaManager( SchemaManager schemaManager );


    /**
     * the highest committed CSN value
     *
     * @param lastCommittedCsnVal the CSN value
     */
    void setContextCsn( String lastCommittedCsnVal );


    /**
     * @return the current highest committed CSN value
     */
    String getContextCsn();


    /**
     * the time interval at which the DirectoryService's data is flushed to disk
     * 
     * @param syncPeriodMillis the syncPeriodMillis to set
     */
    void setSyncPeriodMillis( long syncPeriodMillis );


    /**
     * @return the syncPeriodMillis
     */
    long getSyncPeriodMillis();

<<<<<<< HEAD
=======

>>>>>>> 6559ce59
    /**
     * @return the cache service
     */
    CacheService getCacheService();


    /**
     * @return The AccessControl AdministrativePoint cache
     */
    DnNode<AccessControlAdministrativePoint> getAccessControlAPCache();


    /**
     * @return The CollectiveAttribute AdministrativePoint cache
     */
    DnNode<CollectiveAttributeAdministrativePoint> getCollectiveAttributeAPCache();


    /**
     * @return The Subschema AdministrativePoint cache
     */
    DnNode<SubschemaAdministrativePoint> getSubschemaAPCache();


    /**
     * @return The TriggerExecution AdministrativePoint cache
     */
    DnNode<TriggerExecutionAdministrativePoint> getTriggerExecutionAPCache();


    /**
     * @return true if the password policy is enabled, false otherwise
     */
    boolean isPwdPolicyEnabled();


    /**
     * Gets the Dn factory.
     *
     * @return the Dn factory
     */
    DnFactory getDnFactory();
}<|MERGE_RESOLUTION|>--- conflicted
+++ resolved
@@ -197,10 +197,7 @@
      */
     SubtreeEvaluator getEvaluator();
 
-<<<<<<< HEAD
-=======
-
->>>>>>> 6559ce59
+
     /**
      * Gets a logical session to perform operations on this DirectoryService
      * as the anonymous user.  This bypasses authentication without
@@ -359,10 +356,7 @@
      */
     void addLast( Interceptor interceptor ) throws LdapException;
 
-<<<<<<< HEAD
-=======
-
->>>>>>> 6559ce59
+
     /**
      * Add an interceptor after a given interceptor in the interceptor list.
      * @param interceptorName The interceptor name to find
@@ -577,10 +571,7 @@
      */
     long getSyncPeriodMillis();
 
-<<<<<<< HEAD
-=======
-
->>>>>>> 6559ce59
+
     /**
      * @return the cache service
      */
