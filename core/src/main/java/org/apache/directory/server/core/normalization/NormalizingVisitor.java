--- conflicted
+++ resolved
@@ -101,8 +101,6 @@
             false, false, false, false, false, false, false, false, // 70 -> 77
             false, false, false, false, false, false, false, false  // 78 -> 7F
         };
-<<<<<<< HEAD
-=======
     
     /**
      * Check if the given char is a filter escaped char
@@ -216,7 +214,6 @@
         }
     }
 
->>>>>>> 6a3760ee
 
     /**
      * 
@@ -231,118 +228,6 @@
         this.registries = registries;
     }
 
-
-    /**
-     * Check if the given char is a filter escaped char
-     * &lt;filterEscapedChars&gt; ::= '\0' | '(' | ')' | '*' | '\'
-     *
-     * @param c the char we want to test
-     * @return true if the char is a pair char only
-     */
-    public static boolean isFilterChar( char c )
-    {
-        return ( ( ( c | 0x7F ) == 0x7F ) && FILTER_CHAR[c & 0x7f] );
-    }
-
-    /**
-     * Decodes sequences of escaped hex within an attribute's value into 
-     * a UTF-8 String.  The hex is decoded inline and the complete decoded
-     * String is returned.
-     * 
-     * @param str the string containing hex escapes
-     * @return the decoded string
-     */
-    private static final String decodeEscapedHex( String str ) throws InvalidNameException
-    {
-        // create buffer and add everything before start of scan
-        StringBuffer buf = new StringBuffer();
-        ByteBuffer bb = new ByteBuffer();
-        boolean escaped = false;
-        
-        // start scanning until we find an escaped series of bytes
-        for ( int ii = 0; ii < str.length(); ii++ )
-        {
-            char c = str.charAt( ii );
-            
-            if ( c == '\\' )
-            {
-                // we have the start of a hex escape sequence
-                if ( StringTools.isHex( str, ii+1 ) && StringTools.isHex ( str, ii+2 ) )
-                {
-                    bb.clear();
-                    int advancedBy = StringTools.collectEscapedHexBytes( bb, str, ii );
-                    ii+=advancedBy-1;
-                    buf.append( StringTools.utf8ToString( bb.buffer(), bb.position() ) );
-                    escaped = false;
-                    continue;
-                }
-                else if ( !escaped )
-                {
-                    // It may be an escaped char ( '\0', '(', ')', '*', '\' )
-                    escaped = true;
-                    continue;
-                }
-            }
-
-            
-            if ( escaped )
-            {
-                if ( isFilterChar( c ) )
-                {
-                    // It is an escaped char ( '\0', '(', ')', '*', '\' )
-                    // Stores it into the buffer without the '\'
-                    escaped = false;
-                    buf.append( c );
-                    continue;
-                }
-                else
-                {
-                    throw new InvalidNameException( "The value must contain valid escaped characters." );
-                }
-            }
-            else
-            {
-                buf.append( str.charAt( ii ) );
-            }
-        }
-
-        if ( escaped )
-        {
-            // We should not have a '\' at the end of the string
-            throw new InvalidNameException( "The value must not ends with a '\\'." );
-        }
-
-        return buf.toString();
-    }
-
-
-    /**
-     * Un escape the escaped chars in the value
-     */
-    private void unescapeValue( Value<?> value )
-    {
-        if ( !value.isBinary() )
-        {
-            String valStr = (String)value.getNormalizedValue();
-            
-            if ( StringTools.isEmpty( valStr ) )
-            {
-                return;
-            }
-            
-            try
-            {
-                String newStr= decodeEscapedHex( valStr );
-                ((ClientStringValue)value).set( newStr );
-                return;
-            }
-            catch ( InvalidNameException ine )
-            {
-                value.set( null );
-                return;
-            }
-        }
-    }
 
     /**
      * A private method used to normalize a value
