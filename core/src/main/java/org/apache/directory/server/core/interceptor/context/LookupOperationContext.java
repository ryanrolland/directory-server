--- conflicted
+++ resolved
@@ -56,11 +56,7 @@
      */
     public LookupOperationContext( CoreSession session )
     {
-<<<<<<< HEAD
-        super( registries );
-=======
     	super( session );
->>>>>>> 6a3760ee
     }
     
 
@@ -82,13 +78,7 @@
      */
     public LookupOperationContext( CoreSession session, String attrsId[] )
     {
-<<<<<<< HEAD
-        super( registries );
-        this.attrsId = new ArrayList<String>();
-        attrsOid = new ArrayList<String>();
-=======
     	super( session );
->>>>>>> 6a3760ee
         setAttrsId( attrsId );
     }
 
