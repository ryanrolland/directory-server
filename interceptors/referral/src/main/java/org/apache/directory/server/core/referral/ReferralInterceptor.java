--- conflicted
+++ resolved
@@ -193,14 +193,6 @@
         }
     }
 
-    /**
-     * Creates a new instance of a ReferralInterceptor.
-     */
-    public ReferralInterceptor()
-    {
-        super( InterceptorEnum.REFERRAL_INTERCEPTOR );
-    }
-
 
     /**
      * Creates a new instance of a ReferralInterceptor.
@@ -242,17 +234,10 @@
      * Of course, if the entry already exists, nothing will be done, as we will get an
      * entryAlreadyExists error.
      * 
-<<<<<<< HEAD
-     */
-    /**
-     * {@inheritDoc}
-     */
-=======
-     */
-    /**
-     * {@inheritDoc}
-     */
->>>>>>> 6559ce59
+     */
+    /**
+     * {@inheritDoc}
+     */
     public void add( AddOperationContext addContext ) throws LdapException
     {
         Entry entry = addContext.getEntry();
@@ -432,11 +417,7 @@
             referralManager.lockWrite();
 
             referralManager.addReferral( newEntry );
-<<<<<<< HEAD
-            referralManager.removeReferral( ((ClonedServerEntry)renameContext.getEntry()).getOriginalEntry() );
-=======
             referralManager.removeReferral( ( ( ClonedServerEntry ) renameContext.getEntry() ).getOriginalEntry() );
->>>>>>> 6559ce59
 
             referralManager.unlock();
         }
